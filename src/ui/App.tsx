--- conflicted
+++ resolved
@@ -1,21 +1,24 @@
-<<<<<<< HEAD
 import { useMemo, useState } from 'react'
-=======
-import { useEffect, useMemo, useState } from 'react'
->>>>>>> 8a304156
 import reactLogo from './assets/react.svg'
 import './App.css'
 import { useStatistics } from './useStatistics'
+import { Chart } from './Charts';
 import { Chart } from './Charts';
 
 function App() {
   const [count, setCount] = useState(0);
   const statistics = useStatistics(10);
   const cpuUsage = useMemo(() => statistics.map(stat => stat.cpuUsage), [statistics]);
+  const cpuUsage = useMemo(() => statistics.map(stat => stat.cpuUsage), [statistics]);
 
+  // console.log(statistics);
   // console.log(statistics);
 
   return (
+    <div className="App">
+      <div style={{ height: 120 }}> 
+        <Chart data={cpuUsage} maxDataPoints={10}/>
+      </div>
     <div className="App">
       <div style={{ height: 120 }}> 
         <Chart data={cpuUsage} maxDataPoints={10}/>
@@ -38,6 +41,7 @@
         Click on the Vite and React logos to learn more
       </p>
     </div>
+    </div>
   )
 }
 
