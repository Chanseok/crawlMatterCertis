<<<<<<< HEAD
import { useState, useEffect } from 'react';
import { useStore } from '@nanostores/react';
import './App.css';
import { AppLayout } from './components/layout/AppLayout';
import { CrawlingSettings } from './components/CrawlingSettings';
import { ControlPanel } from './components/control/ControlPanel';
import { LocalDBTab } from './components/LocalDBTab';
import { CrawlingCompleteView } from './components/CrawlingCompleteView';
import { LogPanel } from './components/logs/LogPanel';
import { ProductsTable } from './components/products/ProductsTable';
import { useTabs } from './hooks/useTabs';
import {
  crawlingStatusStore,
  addLog,
  initializeApiSubscriptions,
  // logsStore,
  searchProducts,
  searchQueryStore
} from './stores';
import { getPlatformApi } from './platform/api';

function App() {
  // 기본 훅
  const { activeTab, handleTabChange } = useTabs('status');
  const crawlingStatus = useStore(crawlingStatusStore);
  const searchQuery = useStore(searchQueryStore);
=======
console.log('[APP] 🚀 App.tsx module loaded');

import React, { useEffect } from 'react';
import { observer } from 'mobx-react-lite';
import { AppLayout } from './components/AppLayout';
import { CrawlingSettings } from './components/CrawlingSettings';
import { StatusTab } from './components/tabs/StatusTab';
import { LocalDBTab } from './components/LocalDBTab';
import { AnalysisTab } from './components/tabs/AnalysisTab';
import { ViewModelProvider, useUIStateViewModel, useCrawlingWorkflowViewModel, useLogViewModel } from './providers/ViewModelProvider';
import { useApiInitialization } from './hooks/useApiInitialization';

/**
 * Main App Content Component - separated for clean ViewModel usage
 */
const AppContent: React.FC = observer(() => {
  console.log('[APP] 🎨 AppContent component rendering...');
  console.log('[APP] Rendering App component with ViewModel pattern');
  
  // API Initialization
  const { isInitialized } = useApiInitialization();
  console.log('[APP] 🔧 API initialization status:', isInitialized);
>>>>>>> 6b0cd942
  
  // ViewModels
  const uiStateViewModel = useUIStateViewModel();
  const crawlingWorkflowViewModel = useCrawlingWorkflowViewModel();
  const logViewModel = useLogViewModel();
  console.log('[APP] ✅ ViewModels obtained successfully');
  
<<<<<<< HEAD
  // 크롤링 결과 관련 상태 추가
  const [crawlingResults, setCrawlingResults] = useState<any[]>([]);
  const [autoSavedToDb, setAutoSavedToDb] = useState<boolean | undefined>(undefined);
  const [showCompleteView, setShowCompleteView] = useState<boolean>(false);

  // 상태 토글 핸들러
  const toggleSection = (section: 'status' | 'products' | 'logs') => {
    switch (section) {
      case 'status':
        setStatusExpanded(!statusExpanded);
        break;
      case 'products':
        setProductsExpanded(!productsExpanded);
        break;
      case 'logs':
        setLogsExpanded(!logsExpanded);
        break;
    }
  };

  // API 초기화
  useEffect(() => {
    // API 초기화 및 로그 추가
    initializeApiSubscriptions();
    addLog('애플리케이션이 시작되었습니다.', 'info');
    
    // API 초기화를 보장하기 위한 지연 처리
    const timeoutId = setTimeout(() => {
      try {
        // 크롤링 완료 이벤트 구독
        const api = getPlatformApi();
        const unsubscribe = api.subscribeToEvent('crawlingComplete', (data: any) => {
          if (
            data.success &&
            Array.isArray(data.products) &&
            data.products.length > 0
          ) {
            // 크롤링 결과 저장
            setCrawlingResults(data.products);
            // 자동 DB 저장 여부 설정
            setAutoSavedToDb(data.autoSavedToDb);
            // 완료 뷰 표시 활성화
            setShowCompleteView(true);
          }
        });
        
        // 자동 DB 저장 결과 이벤트 구독
        const unsubscribeDbSave = api.subscribeToEvent('dbSaveComplete', (data: any) => {
          if (data.success) {
            setAutoSavedToDb(true);
          }
        });
        
        // 자동 DB 저장 스킵 이벤트 구독
        const unsubscribeDbSkip = api.subscribeToEvent('dbSaveSkipped', (_data: any) => {
          setAutoSavedToDb(false);
        });
        
        // 컴포넌트 언마운트 시 이벤트 리스너 제거
        return () => {
          unsubscribe();
          unsubscribeDbSave();
          unsubscribeDbSkip();
        };
      } catch (error) {
        console.error('[App] Error initializing API subscriptions:', error);
      }
    }, 200); // API 초기화를 위한 약간의 지연
    
    return () => clearTimeout(timeoutId);
  }, []);

  // 검색어 변경시 검색 실행
  useEffect(() => {
    const delaySearch = setTimeout(() => {
      searchProducts(searchQuery);
    }, 500);

    return () => clearTimeout(delaySearch);
  }, [searchQuery]);

  return (
    <AppLayout>
      {/* 왼쪽 사이드바 (컨트롤 + 진행 상황) */}
      <div className="lg:col-span-1 space-y-6">
        {/* 컨트롤 패널 */}
        <div className="bg-white dark:bg-gray-800 rounded-lg shadow-md p-6">
          {/* 탭 네비게이션 */}
          <div className="flex border-b border-gray-200 dark:border-gray-700 mb-4">
            <button
              className={`px-4 py-2 text-sm font-medium ${
                activeTab === 'settings'
                  ? 'border-b-2 border-blue-500 text-blue-600 dark:text-blue-400'
                  : 'text-gray-500 dark:text-gray-400 hover:text-gray-700 dark:hover:text-gray-300'
              }`}
              onClick={() => handleTabChange('settings')}
            >
              설정
            </button>
            <button
              className={`px-4 py-2 text-sm font-medium ${
                activeTab === 'status'
                  ? 'border-b-2 border-blue-500 text-blue-600 dark:text-blue-400'
                  : 'text-gray-500 dark:text-gray-400 hover:text-gray-700 dark:hover:text-gray-300'
              }`}
              onClick={() => handleTabChange('status')}
            >
              상태 & 제어
            </button>
            <button
              className={`px-4 py-2 text-sm font-medium ${
                activeTab === 'localDB'
                  ? 'border-b-2 border-blue-500 text-blue-600 dark:text-blue-400'
                  : 'text-gray-500 dark:text-gray-400 hover:text-gray-700 dark:hover:text-gray-300'
              }`}
              onClick={() => handleTabChange('localDB')}
            >
              로컬DB
            </button>
          </div>
          
          {/* 설정 탭 */}
          {activeTab === 'settings' && (
            <div>
              <CrawlingSettings />
            </div>
          )}
          
          {/* 상태 및 제어 탭 */}
          {activeTab === 'status' && (
            <ControlPanel 
              statusExpanded={statusExpanded}
              onToggleStatus={() => toggleSection('status')}
            />
          )}
          
          {/* 로컬DB 탭 */}
          {activeTab === 'localDB' && (
            <LocalDBTab />
          )}
        </div>
        
        {/* 로그 패널 - 모든 탭에 공통으로 표시 */}
        <LogPanel 
          isExpanded={logsExpanded} 
          onToggle={() => toggleSection('logs')} 
        />
      </div>
      
      {/* 오른쪽 메인 콘텐츠 (데이터 표시) */}
      <div className="lg:col-span-2">
        {activeTab === 'status' && showCompleteView && crawlingStatus === 'completed' && (
          <CrawlingCompleteView 
            products={crawlingResults} 
            autoSavedToDb={autoSavedToDb}
          />
        )}
        
        {activeTab !== 'localDB' && (
          <ProductsTable
            isExpanded={productsExpanded}
            onToggle={() => toggleSection('products')}
          />
        )}
      </div>
    </AppLayout>
=======
  // Initialize app and log initial message
  useEffect(() => {
    logViewModel.addLog('App component loaded successfully with ViewModel pattern!', 'info', 'APP');
  }, [logViewModel]);
  
  // Tab change handler
  const handleTabChange = (tab: string) => {
    console.log(`[App] handleTabChange called with: ${tab}`);
    console.log(`[App] Current activeTab before change: ${uiStateViewModel.activeTab}`);
    uiStateViewModel.setActiveTab(tab);
    console.log(`[App] Current activeTab after change: ${uiStateViewModel.activeTab}`);
    logViewModel.addLog(`Switched to tab: ${tab}`, 'info', 'APP');
  };

  // Section toggle handlers
  const handleToggleStatus = () => {
    uiStateViewModel.toggleSection('progress');
  };

  // Crawling control handlers
  // const handleCheckStatus = async () => {
  //   uiStateViewModel.showLoading('Checking status...');
  //   try {
  //     await crawlingWorkflowViewModel.checkWorkflowStatus();
  //     logViewModel.addLog('Status check completed', 'info', 'APP');
  //   } catch (error) {
  //     const errorMessage = error instanceof Error ? error.message : String(error);
  //     logViewModel.addLog(`Status check failed: ${errorMessage}`, 'error', 'APP');
  //   } finally {
  //     uiStateViewModel.hideLoading();
  //   }
  // };

  // const handleCrawlToggle = async () => {
  //   try {
  //     if (crawlingWorkflowViewModel.workflowState.isRunning) {
  //       await crawlingWorkflowViewModel.stopWorkflow();
  //       logViewModel.addLog('Crawling workflow stopped', 'info', 'APP');
  //     } else {
  //       await crawlingWorkflowViewModel.startWorkflow();
  //       logViewModel.addLog('Crawling workflow started', 'info', 'APP');
  //     }
  //   } catch (error) {
  //     const errorMessage = error instanceof Error ? error.message : String(error);
  //     logViewModel.addLog(`Crawling toggle failed: ${errorMessage}`, 'error', 'APP');
  //   }
  // };

  // const handleExport = async () => {
  //   uiStateViewModel.showLoading('Exporting data...');
  //   try {
  //     // Use DatabaseViewModel for export operations
  //     // await databaseViewModel.exportProducts('json');
  //     logViewModel.addLog('Export completed successfully', 'info', 'APP');
  //   } catch (error) {
  //     const errorMessage = error instanceof Error ? error.message : String(error);
  //     logViewModel.addLog(`Export failed: ${errorMessage}`, 'error', 'APP');
  //   } finally {
  //     uiStateViewModel.hideLoading();
  //   }
  // };

  const renderTabContent = () => {
    const activeTab = uiStateViewModel.activeTab;
    console.log(`[App] renderTabContent called with activeTab: ${activeTab}`);
    
    switch (activeTab) {
      case 'settings':
        return <CrawlingSettings />;
      case 'status':
        return (
          <StatusTab
            statusExpanded={uiStateViewModel.isSectionExpanded('progress')}
            onToggleStatus={handleToggleStatus}
            compareExpandedInApp={uiStateViewModel.isSectionExpanded('database-view')}
            setCompareExpandedInApp={(expanded: boolean) => 
              uiStateViewModel.setSectionVisibility('database-view', expanded)
            }
            crawlingStatus={crawlingWorkflowViewModel.workflowState.stage}
            productsLength={crawlingWorkflowViewModel.workflowState.productCount}
          />
        );
      case 'localDB':
        return <LocalDBTab />;
      case 'analysis':
        return <AnalysisTab />;
      default:
        return <div>Tab not found</div>;
    }
  };

  // Show loading screen during API initialization
  if (!isInitialized) {
    return (
      <div className="flex items-center justify-center h-screen bg-gray-50">
        <div className="text-center">
          <div className="inline-block animate-spin rounded-full h-12 w-12 border-4 border-blue-500 border-t-transparent mb-4"></div>
          <p className="font-medium text-blue-700">설정을 로드하는 중...</p>
        </div>
      </div>
    );
  }

  // Show loading overlay when ViewModels are processing
  const LoadingOverlay = () => {
    if (!uiStateViewModel.isLoading) return null;
    
    return (
      <div className="fixed inset-0 bg-black bg-opacity-50 flex items-center justify-center z-50">
        <div className="bg-white rounded-lg p-6 shadow-lg">
          <div className="flex items-center space-x-3">
            <div className="animate-spin rounded-full h-6 w-6 border-2 border-blue-500 border-t-transparent"></div>
            <span className="text-gray-700">{uiStateViewModel.loadingMessage}</span>
          </div>
        </div>
      </div>
    );
  };

  return (
    <>
      <AppLayout 
        activeTab={uiStateViewModel.activeTab} 
        onTabChange={handleTabChange}
        isDevelopment={true}
      >
        <div className="p-6 max-w-7xl mx-auto">
          {renderTabContent()}
        </div>
      </AppLayout>
      <LoadingOverlay />
    </>
  );
});

/**
 * Main App Component with ViewModel Provider
 */
const App: React.FC = () => {
  return (
    <ViewModelProvider>
      <AppContent />
    </ViewModelProvider>
>>>>>>> 6b0cd942
  );
};

export default App;<|MERGE_RESOLUTION|>--- conflicted
+++ resolved
@@ -1,31 +1,3 @@
-<<<<<<< HEAD
-import { useState, useEffect } from 'react';
-import { useStore } from '@nanostores/react';
-import './App.css';
-import { AppLayout } from './components/layout/AppLayout';
-import { CrawlingSettings } from './components/CrawlingSettings';
-import { ControlPanel } from './components/control/ControlPanel';
-import { LocalDBTab } from './components/LocalDBTab';
-import { CrawlingCompleteView } from './components/CrawlingCompleteView';
-import { LogPanel } from './components/logs/LogPanel';
-import { ProductsTable } from './components/products/ProductsTable';
-import { useTabs } from './hooks/useTabs';
-import {
-  crawlingStatusStore,
-  addLog,
-  initializeApiSubscriptions,
-  // logsStore,
-  searchProducts,
-  searchQueryStore
-} from './stores';
-import { getPlatformApi } from './platform/api';
-
-function App() {
-  // 기본 훅
-  const { activeTab, handleTabChange } = useTabs('status');
-  const crawlingStatus = useStore(crawlingStatusStore);
-  const searchQuery = useStore(searchQueryStore);
-=======
 console.log('[APP] 🚀 App.tsx module loaded');
 
 import React, { useEffect } from 'react';
@@ -48,7 +20,6 @@
   // API Initialization
   const { isInitialized } = useApiInitialization();
   console.log('[APP] 🔧 API initialization status:', isInitialized);
->>>>>>> 6b0cd942
   
   // ViewModels
   const uiStateViewModel = useUIStateViewModel();
@@ -56,174 +27,6 @@
   const logViewModel = useLogViewModel();
   console.log('[APP] ✅ ViewModels obtained successfully');
   
-<<<<<<< HEAD
-  // 크롤링 결과 관련 상태 추가
-  const [crawlingResults, setCrawlingResults] = useState<any[]>([]);
-  const [autoSavedToDb, setAutoSavedToDb] = useState<boolean | undefined>(undefined);
-  const [showCompleteView, setShowCompleteView] = useState<boolean>(false);
-
-  // 상태 토글 핸들러
-  const toggleSection = (section: 'status' | 'products' | 'logs') => {
-    switch (section) {
-      case 'status':
-        setStatusExpanded(!statusExpanded);
-        break;
-      case 'products':
-        setProductsExpanded(!productsExpanded);
-        break;
-      case 'logs':
-        setLogsExpanded(!logsExpanded);
-        break;
-    }
-  };
-
-  // API 초기화
-  useEffect(() => {
-    // API 초기화 및 로그 추가
-    initializeApiSubscriptions();
-    addLog('애플리케이션이 시작되었습니다.', 'info');
-    
-    // API 초기화를 보장하기 위한 지연 처리
-    const timeoutId = setTimeout(() => {
-      try {
-        // 크롤링 완료 이벤트 구독
-        const api = getPlatformApi();
-        const unsubscribe = api.subscribeToEvent('crawlingComplete', (data: any) => {
-          if (
-            data.success &&
-            Array.isArray(data.products) &&
-            data.products.length > 0
-          ) {
-            // 크롤링 결과 저장
-            setCrawlingResults(data.products);
-            // 자동 DB 저장 여부 설정
-            setAutoSavedToDb(data.autoSavedToDb);
-            // 완료 뷰 표시 활성화
-            setShowCompleteView(true);
-          }
-        });
-        
-        // 자동 DB 저장 결과 이벤트 구독
-        const unsubscribeDbSave = api.subscribeToEvent('dbSaveComplete', (data: any) => {
-          if (data.success) {
-            setAutoSavedToDb(true);
-          }
-        });
-        
-        // 자동 DB 저장 스킵 이벤트 구독
-        const unsubscribeDbSkip = api.subscribeToEvent('dbSaveSkipped', (_data: any) => {
-          setAutoSavedToDb(false);
-        });
-        
-        // 컴포넌트 언마운트 시 이벤트 리스너 제거
-        return () => {
-          unsubscribe();
-          unsubscribeDbSave();
-          unsubscribeDbSkip();
-        };
-      } catch (error) {
-        console.error('[App] Error initializing API subscriptions:', error);
-      }
-    }, 200); // API 초기화를 위한 약간의 지연
-    
-    return () => clearTimeout(timeoutId);
-  }, []);
-
-  // 검색어 변경시 검색 실행
-  useEffect(() => {
-    const delaySearch = setTimeout(() => {
-      searchProducts(searchQuery);
-    }, 500);
-
-    return () => clearTimeout(delaySearch);
-  }, [searchQuery]);
-
-  return (
-    <AppLayout>
-      {/* 왼쪽 사이드바 (컨트롤 + 진행 상황) */}
-      <div className="lg:col-span-1 space-y-6">
-        {/* 컨트롤 패널 */}
-        <div className="bg-white dark:bg-gray-800 rounded-lg shadow-md p-6">
-          {/* 탭 네비게이션 */}
-          <div className="flex border-b border-gray-200 dark:border-gray-700 mb-4">
-            <button
-              className={`px-4 py-2 text-sm font-medium ${
-                activeTab === 'settings'
-                  ? 'border-b-2 border-blue-500 text-blue-600 dark:text-blue-400'
-                  : 'text-gray-500 dark:text-gray-400 hover:text-gray-700 dark:hover:text-gray-300'
-              }`}
-              onClick={() => handleTabChange('settings')}
-            >
-              설정
-            </button>
-            <button
-              className={`px-4 py-2 text-sm font-medium ${
-                activeTab === 'status'
-                  ? 'border-b-2 border-blue-500 text-blue-600 dark:text-blue-400'
-                  : 'text-gray-500 dark:text-gray-400 hover:text-gray-700 dark:hover:text-gray-300'
-              }`}
-              onClick={() => handleTabChange('status')}
-            >
-              상태 & 제어
-            </button>
-            <button
-              className={`px-4 py-2 text-sm font-medium ${
-                activeTab === 'localDB'
-                  ? 'border-b-2 border-blue-500 text-blue-600 dark:text-blue-400'
-                  : 'text-gray-500 dark:text-gray-400 hover:text-gray-700 dark:hover:text-gray-300'
-              }`}
-              onClick={() => handleTabChange('localDB')}
-            >
-              로컬DB
-            </button>
-          </div>
-          
-          {/* 설정 탭 */}
-          {activeTab === 'settings' && (
-            <div>
-              <CrawlingSettings />
-            </div>
-          )}
-          
-          {/* 상태 및 제어 탭 */}
-          {activeTab === 'status' && (
-            <ControlPanel 
-              statusExpanded={statusExpanded}
-              onToggleStatus={() => toggleSection('status')}
-            />
-          )}
-          
-          {/* 로컬DB 탭 */}
-          {activeTab === 'localDB' && (
-            <LocalDBTab />
-          )}
-        </div>
-        
-        {/* 로그 패널 - 모든 탭에 공통으로 표시 */}
-        <LogPanel 
-          isExpanded={logsExpanded} 
-          onToggle={() => toggleSection('logs')} 
-        />
-      </div>
-      
-      {/* 오른쪽 메인 콘텐츠 (데이터 표시) */}
-      <div className="lg:col-span-2">
-        {activeTab === 'status' && showCompleteView && crawlingStatus === 'completed' && (
-          <CrawlingCompleteView 
-            products={crawlingResults} 
-            autoSavedToDb={autoSavedToDb}
-          />
-        )}
-        
-        {activeTab !== 'localDB' && (
-          <ProductsTable
-            isExpanded={productsExpanded}
-            onToggle={() => toggleSection('products')}
-          />
-        )}
-      </div>
-    </AppLayout>
-=======
   // Initialize app and log initial message
   useEffect(() => {
     logViewModel.addLog('App component loaded successfully with ViewModel pattern!', 'info', 'APP');
@@ -367,7 +170,6 @@
     <ViewModelProvider>
       <AppContent />
     </ViewModelProvider>
->>>>>>> 6b0cd942
   );
 };
 
