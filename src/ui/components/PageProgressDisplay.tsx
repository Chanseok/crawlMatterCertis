import React from 'react';
import { observer } from 'mobx-react-lite';
import { useCrawlingStore } from '../hooks/useCrawlingStore';
import { useTaskStore } from '../hooks/useTaskStore';
import { usePageProgressCalculation } from '../hooks/usePageProgressCalculation';
import { useDebugLog } from '../hooks/useDebugLog';

<<<<<<< HEAD
export const PageProgressDisplay = React.memo(() => {
  const tasks = useStore(concurrentTasksStore);
  const progress = useStore(crawlingProgressStore);
  const crawlingStatus = useStore(crawlingStatusStore);
  const statusSummary = useStore(crawlingStatusSummaryStore);
  const config = useStore(configStore); // Added to access pageRangeLimit
=======
// React.memo를 사용하여 불필요한 리렌더링 방지
export const PageProgressDisplay: React.FC = observer(() => {
  // Domain Store Hooks 사용
  const { progress, status: crawlingStatus, statusSummary, config } = useCrawlingStore();
  const { concurrentTasks } = useTaskStore();
>>>>>>> 6b0cd942
  
  // 새로운 디버그 훅 사용
  useDebugLog('PageProgressDisplay', { 
    tasksCount: concurrentTasks.length,
    successTasks: concurrentTasks.filter(task => task.status === 'success').length,
    stage1PageStatusesCount: progress.stage1PageStatuses?.length ?? 0,
    successStage1Pages: progress.stage1PageStatuses?.filter(p => p.status === 'success').length ?? 0,
    currentPage: progress.currentPage,
    targetPageCount: config.pageRangeLimit // config에서 pageRangeLimit 사용
  }, [concurrentTasks, progress.stage1PageStatuses, progress.currentPage, config.pageRangeLimit]);
  
<<<<<<< HEAD
  // 페이지 수 계산 로직
  let displaySuccessPages = successPages;
  let totalPages: number | string = '-';
  
  // 크롤링 상태에 따른 표시 설정
  // 1단계 제품 정보 수집 단계 (진행 중 또는 완료 직후)에서는 설정된 수집 대상 페이지 수를 표시합니다.
  if (
    (crawlingStatus === 'running' && progress.currentStage === 1) || 
    crawlingStatus === 'completed_stage_1'
  ) {
    totalPages = config.pageRangeLimit;
  } 
  // 기타 크롤링 상태에서는 기존 로직을 따릅니다.
  else if (crawlingStatus === 'running' || crawlingStatus === 'completed') {
    // 상태 요약 정보가 있는 경우 (상태 체크 후)
    if (statusSummary && statusSummary.siteTotalPages > 0) {
      // 진행 상황의 총 페이지 수
      totalPages = statusSummary.siteTotalPages;
    } 
    // 진행 정보에 totalPages가 있는 경우
    else if (progress.totalPages && progress.totalPages > 0) {
      totalPages = progress.totalPages;
    }
    // tasks 배열에 크롤링할 페이지가 있는 경우 (기존 fallback)
    else if (tasks.length > 0) {
      totalPages = tasks.length;
    }
  }
=======
  // 커스텀 훅을 사용하여 계산 로직 분리
  const { displaySuccessPages, displayTotalPages } = usePageProgressCalculation(
    progress, concurrentTasks, statusSummary, config, { targetPageCount: config.pageRangeLimit }, crawlingStatus
  );
>>>>>>> 6b0cd942
  
  return (
    <div className="flex justify-between items-center mb-2 px-3 py-1 bg-gray-50 dark:bg-gray-800 rounded">
      <span className="text-sm text-gray-600 dark:text-gray-400">페이지 진행 상황:</span>
<<<<<<< HEAD
      <span className="text-sm font-medium text-blue-600 dark:text-blue-400">
        {displaySuccessPages} / {totalPages} 수집
      </span>
=======
      <div className="flex items-center">
        <span className="text-sm font-medium text-blue-600 dark:text-blue-400">
          {displaySuccessPages}
        </span>
        <span className="text-sm text-gray-500 dark:text-gray-500 mx-1">/</span>
        <span className="text-sm font-medium text-gray-700 dark:text-gray-300">
          {displayTotalPages} 페이지
        </span>
      </div>
>>>>>>> 6b0cd942
    </div>
  );
});

export default PageProgressDisplay;<|MERGE_RESOLUTION|>--- conflicted
+++ resolved
@@ -5,20 +5,11 @@
 import { usePageProgressCalculation } from '../hooks/usePageProgressCalculation';
 import { useDebugLog } from '../hooks/useDebugLog';
 
-<<<<<<< HEAD
-export const PageProgressDisplay = React.memo(() => {
-  const tasks = useStore(concurrentTasksStore);
-  const progress = useStore(crawlingProgressStore);
-  const crawlingStatus = useStore(crawlingStatusStore);
-  const statusSummary = useStore(crawlingStatusSummaryStore);
-  const config = useStore(configStore); // Added to access pageRangeLimit
-=======
 // React.memo를 사용하여 불필요한 리렌더링 방지
 export const PageProgressDisplay: React.FC = observer(() => {
   // Domain Store Hooks 사용
   const { progress, status: crawlingStatus, statusSummary, config } = useCrawlingStore();
   const { concurrentTasks } = useTaskStore();
->>>>>>> 6b0cd942
   
   // 새로운 디버그 훅 사용
   useDebugLog('PageProgressDisplay', { 
@@ -30,50 +21,14 @@
     targetPageCount: config.pageRangeLimit // config에서 pageRangeLimit 사용
   }, [concurrentTasks, progress.stage1PageStatuses, progress.currentPage, config.pageRangeLimit]);
   
-<<<<<<< HEAD
-  // 페이지 수 계산 로직
-  let displaySuccessPages = successPages;
-  let totalPages: number | string = '-';
-  
-  // 크롤링 상태에 따른 표시 설정
-  // 1단계 제품 정보 수집 단계 (진행 중 또는 완료 직후)에서는 설정된 수집 대상 페이지 수를 표시합니다.
-  if (
-    (crawlingStatus === 'running' && progress.currentStage === 1) || 
-    crawlingStatus === 'completed_stage_1'
-  ) {
-    totalPages = config.pageRangeLimit;
-  } 
-  // 기타 크롤링 상태에서는 기존 로직을 따릅니다.
-  else if (crawlingStatus === 'running' || crawlingStatus === 'completed') {
-    // 상태 요약 정보가 있는 경우 (상태 체크 후)
-    if (statusSummary && statusSummary.siteTotalPages > 0) {
-      // 진행 상황의 총 페이지 수
-      totalPages = statusSummary.siteTotalPages;
-    } 
-    // 진행 정보에 totalPages가 있는 경우
-    else if (progress.totalPages && progress.totalPages > 0) {
-      totalPages = progress.totalPages;
-    }
-    // tasks 배열에 크롤링할 페이지가 있는 경우 (기존 fallback)
-    else if (tasks.length > 0) {
-      totalPages = tasks.length;
-    }
-  }
-=======
   // 커스텀 훅을 사용하여 계산 로직 분리
   const { displaySuccessPages, displayTotalPages } = usePageProgressCalculation(
     progress, concurrentTasks, statusSummary, config, { targetPageCount: config.pageRangeLimit }, crawlingStatus
   );
->>>>>>> 6b0cd942
   
   return (
     <div className="flex justify-between items-center mb-2 px-3 py-1 bg-gray-50 dark:bg-gray-800 rounded">
       <span className="text-sm text-gray-600 dark:text-gray-400">페이지 진행 상황:</span>
-<<<<<<< HEAD
-      <span className="text-sm font-medium text-blue-600 dark:text-blue-400">
-        {displaySuccessPages} / {totalPages} 수집
-      </span>
-=======
       <div className="flex items-center">
         <span className="text-sm font-medium text-blue-600 dark:text-blue-400">
           {displaySuccessPages}
@@ -83,7 +38,6 @@
           {displayTotalPages} 페이지
         </span>
       </div>
->>>>>>> 6b0cd942
     </div>
   );
 });
