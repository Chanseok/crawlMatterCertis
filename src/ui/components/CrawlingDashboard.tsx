console.log('[DASHBOARD] 🚀 CrawlingDashboard.tsx module loaded');

import { useEffect, useState, useRef, useCallback, useMemo, Dispatch, SetStateAction } from 'react';
import { observer } from 'mobx-react-lite';
import { toJS } from 'mobx';
import type { CrawlingStatusSummary, MissingDataAnalysis } from '../../../types';

// Clean Architecture - Display Components (Single Responsibility)
import { CrawlingStageDisplay } from './displays/CrawlingStageDisplay';
import { CrawlingControlsDisplay } from './displays/CrawlingControlsDisplay';
import { CrawlingMetricsDisplay } from './displays/CrawlingMetricsDisplay';
import { TimeDisplay } from './displays/TimeDisplay';

// Legacy Components (to be migrated)
import { ExpandableSection } from './ExpandableSection';
import StatusCheckLoadingAnimation from './StatusCheckLoadingAnimation';
import { RetryStatusIndicator } from './RetryStatusIndicator';
import { StageTransitionIndicator } from './StageTransitionIndicator';
import { ValidationResultsPanel } from './ValidationResultsPanel';
import { StoppingOverlay } from './StoppingOverlay';
import { ConcurrentTasksVisualizer } from '../Charts';

// Domain Store Hooks (Primary State Management)
import { useCrawlingStore } from '../hooks/useCrawlingStore';
import { useTaskStore } from '../hooks/useTaskStore';

// ViewModel for Complex UI Logic (Secondary Helper)
import { CrawlingDashboardViewModel } from '../viewmodels/CrawlingDashboardViewModel';

// Configuration and Page Range Utilities
import { useConfigurationViewModel } from '../providers/ViewModelProvider';

import { format } from 'date-fns';

interface CrawlingDashboardProps {
  appCompareExpanded: boolean;
  setAppCompareExpanded: Dispatch<SetStateAction<boolean>>;
}

/**
 * CrawlingDashboard Component - Clean Architecture Implementation
 * 
 * Architecture Pattern:
 * - Primary: Domain Store (useCrawlingStore, useTaskStore) - Main state management
 * - Secondary: ViewModel (CrawlingDashboardViewModel) - Complex UI logic helper
 * - Tertiary: Display Components - Single responsibility UI elements
 * 
 * This maintains Domain Store architecture while adding Clean Code patterns
 */
function CrawlingDashboard({ appCompareExpanded, setAppCompareExpanded }: CrawlingDashboardProps) {
  // === PRIMARY: Domain Store Hooks (Main State Management) ===
  const { 
    status,
    progress, 
    config,
    statusSummary, 
    startCrawling,
    stopCrawling,
    checkStatus,
    error,
    clearError,
    isStopping
  } = useCrawlingStore();

  // === Configuration for Page Range Info ===
  const configurationViewModel = useConfigurationViewModel();

  // === Auto-recalculate page range when component mounts or config changes ===
  useEffect(() => {
    console.log('[CrawlingDashboard] 🔄 Component mounted or config changed, checking page range calculation...');
    console.log('[CrawlingDashboard] 🔍 Current state:', {
      hasPageRangeCalculation: !!configurationViewModel.lastPageRangeCalculation,
      hasStatusSummary: !!statusSummary,
      statusSummaryKeys: statusSummary ? Object.keys(statusSummary) : null,
      configPageRangeLimit: configurationViewModel.config?.pageRangeLimit,
      configProductsPerPage: configurationViewModel.config?.productsPerPage,
      siteTotalPages: statusSummary?.siteTotalPages,
      siteProductCount: statusSummary?.siteProductCount,
      lastPageRangeCalculation: configurationViewModel.lastPageRangeCalculation
    });
    
    // statusSummary가 있고 페이지 정보가 있으면 항상 재계산 (설정 변경 시 반영)
    const shouldRecalculate = statusSummary && (statusSummary.siteTotalPages || statusSummary.totalPages);
    
    console.log('[CrawlingDashboard] 🔍 Should recalculate:', shouldRecalculate);
    
    if (shouldRecalculate) {
      console.log('[CrawlingDashboard] 🔄 Triggering page range recalculation...');
      // 비동기로 재계산하고 강제 리렌더링
      setTimeout(() => {
        configurationViewModel.recalculatePageRangeManually();
        setForceUpdateCounter(prev => prev + 1);
      }, 0);
    } else {
      console.log('[CrawlingDashboard] 🔄 Skipping recalculation:', {
        shouldRecalculate,
        hasStatusSummary: !!statusSummary,
        hasTotalPages: !!(statusSummary?.siteTotalPages || statusSummary?.totalPages)
      });
    }
  }, [configurationViewModel, statusSummary?.siteTotalPages, statusSummary?.siteProductCount, configurationViewModel.config]);

  // === Watch for config changes specifically to trigger page range recalculation ===
  useEffect(() => {
    const pageRangeLimit = configurationViewModel.config?.pageRangeLimit;
    console.log('[CrawlingDashboard] 🔧 pageRangeLimit changed:', pageRangeLimit);
    
    if (pageRangeLimit && statusSummary && (statusSummary.siteTotalPages || statusSummary.totalPages)) {
      console.log('[CrawlingDashboard] 🔄 Config change triggered page range recalculation');
      // 설정 변경 시 즉시 재계산 및 강제 리렌더링
      setTimeout(() => {
        configurationViewModel.recalculatePageRangeManually();
        setForceUpdateCounter(prev => prev + 1);
      }, 100); // 약간의 지연으로 설정 적용 완료 대기
    }
  }, [configurationViewModel.config?.pageRangeLimit, configurationViewModel, statusSummary]);

  // === Force re-render when lastPageRangeCalculation changes ===
  const [, forceRender] = useState({});
  useEffect(() => {
    console.log('[CrawlingDashboard] 🔄 Page range calculation updated:', configurationViewModel.lastPageRangeCalculation);
    // 강제 리렌더링 트리거
    forceRender({});
    setForceUpdateCounter(prev => prev + 1);
  }, [configurationViewModel.lastPageRangeCalculation]);

  // === DEBUG: Log statusSummary changes ===
  useEffect(() => {
    console.log('[CrawlingDashboard] 🔍 statusSummary changed:', statusSummary);
    console.log('[CrawlingDashboard] 🔍 statusSummary keys:', statusSummary ? Object.keys(statusSummary) : 'null/undefined');
    console.log('[CrawlingDashboard] 🔍 dbProductCount:', statusSummary?.dbProductCount);
    console.log('[CrawlingDashboard] 🔍 siteProductCount:', statusSummary?.siteProductCount);
    console.log('[CrawlingDashboard] 🔍 diff:', statusSummary?.diff);
    console.log('[CrawlingDashboard] 🔍 needCrawling:', statusSummary?.needCrawling);
  }, [statusSummary]);
  
  // === DEBUG: Log isStopping state changes ===
  useEffect(() => {
    console.log('[CrawlingDashboard] 🛑 isStopping changed:', isStopping);
  }, [isStopping]);
  
  const { concurrentTasks } = useTaskStore();

  // === SECONDARY: ViewModel for Complex UI Logic (Helper) ===
  const viewModel = useMemo(() => new CrawlingDashboardViewModel(), []);
  
  // === LOCAL UI STATE (Component-specific only) ===
  const [isStatusChecking, setIsStatusChecking] = useState(false);
  const [showCompletion, setShowCompletion] = useState(false);
  const [isSuccess, setIsSuccess] = useState(false);
  const [localTime, setLocalTime] = useState({ elapsedTime: 0, remainingTime: 0 });
  const [flipTimer, setFlipTimer] = useState(0);
  
  // === 누락 제품 수집 관련 상태 ===
  const [isMissingAnalyzing, setIsMissingAnalyzing] = useState(false);
  const [isMissingProductCrawling, setIsMissingProductCrawling] = useState(false);
  const [missingProductsInfo, setMissingProductsInfo] = useState<{
    missingCount: number;
    analysisResult?: any;
  } | null>(null);
  
  // === Manual Crawling 관련 상태 ===
  const [isManualCrawling, setIsManualCrawling] = useState(false);
  const [forceUpdateCounter, setForceUpdateCounter] = useState(0); // 강제 리렌더링용
  
  // === Computed Values ===
  const hasMissingProducts = useMemo(() => {
    if (statusSummary?.diff && statusSummary.diff > 0) return true;
    if (missingProductsInfo && missingProductsInfo.missingCount > 0) return true;
    return false;
  }, [statusSummary, missingProductsInfo]);
  const [animatedDigits, setAnimatedDigits] = useState({
    currentPage: false,
    processedItems: false,
    retryCount: false,
    newItems: false,
    updatedItems: false,
    elapsedTime: false,
    remainingTime: false
  });
  // --- NEW: Retain frozen concurrentTasks grid after stage 1 ---
  const [frozenConcurrentTasks, setFrozenConcurrentTasks] = useState<any[]>([]);
  const prevStageRef = useRef(viewModel.currentStage);

  // Watch for stage transition from 1 to 2 to freeze the grid
  useEffect(() => {
    if (prevStageRef.current === 1 && viewModel.currentStage === 2) {
      setFrozenConcurrentTasks(concurrentTasks ? [...concurrentTasks] : []);
    }
    prevStageRef.current = viewModel.currentStage;
  }, [viewModel.currentStage, concurrentTasks]);

  // Refs for cleanup
  const completionTimerRef = useRef<number | null>(null);
  const prevProgress = useRef(progress);

  // === COMPUTED VALUES (Clean Code Pattern) ===
  // Direct access to avoid MobX cycles - computed properties are already memoized by MobX
  const targetPageCount = viewModel.targetPageCount;
  const calculatedPercentage = viewModel.calculatedPercentage;

  // 배치 진행률 표시 여부 계산
  const shouldShowBatchProgress = useMemo(() => {
    const hasCurrentBatch = progress.currentBatch !== undefined && progress.currentBatch !== null;
    const hasTotalBatches = progress.totalBatches !== undefined && progress.totalBatches !== null;
    const totalBatchesGreaterThan1 = (progress.totalBatches || 0) > 1;
    // 더 넓은 범위의 상태에서 배치 UI 표시 (initializing은 배치 처리 시작 시 나타남)
    const statusMatches = status === 'running' || status === 'initializing' || status === 'idle' || status === 'paused';
    
    // 🔧 배치 UI 조건을 더 유연하게 수정
    // Stage 3에서 제품 상세정보 수집 중인 경우 또는 배치 정보가 있는 경우 배치 UI 표시
    const isStage3Running = viewModel.currentStage === 3 && statusMatches;
    
    // 원본 배치 UI 조건: 명확한 배치 정보가 있는 경우
    const hasValidBatchData = hasCurrentBatch && hasTotalBatches && totalBatchesGreaterThan1;
    
    // 최종 조건: 유효한 배치 데이터가 있거나 Stage 3 실행 중인 경우
    return (hasValidBatchData && statusMatches) || isStage3Running;
  }, [progress.currentBatch, progress.totalBatches, status, viewModel.currentStage]);

  // DEBUG: Add real-time progress monitoring (with optimization)
  useEffect(() => {
    // 상태가 변경될 때나 중요한 값이 바뀔 때만 로깅하여 콘솔 부담 감소
    if (
      !hasLoggedDebugInfo.current || 
      progress.currentPage !== prevProgress.current?.currentPage ||
      progress.processedItems !== prevProgress.current?.processedItems ||
      status !== prevProgress.current?.status ||
      viewModel.currentStage !== prevProgress.current?.currentStage
    ) {
      console.log('[CrawlingDashboard] 🔍 Progress Data Debug:', {
        status,
        currentStage: viewModel.currentStage,
        currentStep: viewModel.currentStep,
        currentPage: progress.currentPage,
        totalPages: progress.totalPages,
        processedItems: progress.processedItems,
        totalItems: progress.totalItems,
        percentage: progress.percentage,
        calculatedPercentage,
        targetPageCount,
        concurrentTasksLength: concurrentTasks?.length || 0,
        message: progress.message
      });
      
      // 중요 값들 업데이트 (다음 비교를 위해)
      prevProgress.current = {
        ...progress,
        status,
        currentStage: viewModel.currentStage
      };
      
      hasLoggedDebugInfo.current = true;
    }
  }, [
    status, 
    viewModel.currentStage, 
    viewModel.currentStep, 
    progress.currentPage,
    progress.totalPages,
    progress.processedItems,
    progress.totalItems, 
    progress.percentage,
    progress.message,
    calculatedPercentage, 
    targetPageCount, 
    concurrentTasks?.length
  ]);

  const isBeforeStatusCheck = useMemo(() => 
    status === 'idle' && !statusSummary?.dbLastUpdated, 
    [status, statusSummary?.dbLastUpdated]
  );

  const isAfterStatusCheck = useMemo(() => 
    status === 'idle' && !!statusSummary?.dbLastUpdated, 
    [status, statusSummary?.dbLastUpdated]
  );
  
  // 디버그 정보를 한번만 로깅하기 위한 변수
  const hasLoggedDebugInfo = useRef(false);

  // === EVENT HANDLERS (Clean Code Pattern) ===
  const toggleCompareSection = useCallback(() => {
    setAppCompareExpanded(!appCompareExpanded);
  }, [appCompareExpanded, setAppCompareExpanded]);

  const isValueChanged = useCallback((key: keyof CrawlingStatusSummary): boolean => {
    return viewModel.isValueChanged(key);
  }, [viewModel]);

  // 크롤링 범위 표시 계산 - MobX 반응성을 위한 개선
  const crawlingRangeDisplay = useMemo(() => {
    console.log('[CrawlingDashboard] 🔄 crawlingRangeDisplay useMemo 재계산 중...');
    console.log('[CrawlingDashboard] 🔍 Current lastPageRangeCalculation:', configurationViewModel.lastPageRangeCalculation);
    console.log('[CrawlingDashboard] 🔍 Current statusSummary.crawlingRange:', statusSummary?.crawlingRange);
    
    const hasRange = statusSummary?.crawlingRange || configurationViewModel.lastPageRangeCalculation;
    if (!hasRange) {
      console.log('[CrawlingDashboard] ❌ No range data available');
      return null;
    }
    
    return (
      <div className="flex justify-between items-center">
        <span className="text-gray-600 dark:text-gray-400">
          {configurationViewModel.lastPageRangeCalculation 
            ? '크롤링 범위:' 
            : statusSummary?.crawlingRange 
              ? '서버 크롤링 범위:' 
              : '크롤링 범위:'}
        </span>
        <span className={`font-medium ${
          configurationViewModel.lastPageRangeCalculation 
            ? 'text-blue-600 dark:text-blue-400 animate-pulse'
            : statusSummary?.crawlingRange 
              ? (isValueChanged('crawlingRange') ? 'text-yellow-600 dark:text-yellow-400 animate-pulse' : 'text-gray-800 dark:text-gray-200')
              : 'text-gray-500'
        }`}>
          {(() => {
            // 🔧 페이지 범위 계산 정보가 있으면 항상 우선 사용
            if (configurationViewModel.lastPageRangeCalculation) {
              const info = configurationViewModel.lastPageRangeCalculation;
              console.log('[CrawlingDashboard] ✅ Displaying calculated range:', info);
              return `${info.pageRangeStart} ~ ${info.pageRangeEnd} 페이지 (예상: ${info.estimatedProducts}개)`;
            }
            // 서버의 실제 크롤링 범위가 있는 경우 (fallback)
            else if (statusSummary?.crawlingRange) {
              const startPage = statusSummary.crawlingRange.startPage;
              const endPage = statusSummary.crawlingRange.endPage;
              const totalPages = Math.abs(startPage - endPage) + 1;
              return `${startPage} ~ ${endPage} 페이지 (${totalPages}페이지)`;
            }
            return '범위 계산 중...';
          })()}
        </span>
      </div>
    );
  }, [
    statusSummary?.crawlingRange, 
    configurationViewModel.lastPageRangeCalculation?.pageRangeStart,
    configurationViewModel.lastPageRangeCalculation?.pageRangeEnd,
    configurationViewModel.lastPageRangeCalculation?.estimatedProducts,
    configurationViewModel.lastPageRangeCalculation?.actualCrawlPages,
    isValueChanged, 
    forceUpdateCounter
  ]);

  const handleCheckStatus = useCallback(async () => {
    try {
      console.log('=== 상태 체크 시작 ===');
      setIsStatusChecking(true);
      setAppCompareExpanded(true);
      
      await checkStatus();
      console.log('=== 상태 체크 완료 ===');
    } catch (error) {
      console.error('상태 체크 실패:', error);
    } finally {
      setTimeout(() => setIsStatusChecking(false), 1500);
    }
  }, [checkStatus, setAppCompareExpanded]);

  // === UI STATE METHODS (Using ViewModel) ===
  const getStageBadge = useCallback(() => {
    const stageInfo = viewModel.stageInfo;
    return (
      <span className={`px-3 py-1 rounded-full text-sm font-medium ${stageInfo.color}`}>
        {stageInfo.text}
      </span>
    );
  }, [viewModel]);

  const getRetryInfo = useCallback(() => {
    return <RetryStatusIndicator className="mt-2" />;
  }, []);

  const getEstimatedEndTime = useCallback(() => {
    if (status !== 'running' || !localTime.remainingTime) return null;
    
    const estimatedEndTime = new Date(Date.now() + localTime.remainingTime);
    return (
      <div className="mt-4 p-2 bg-blue-50 dark:bg-blue-900/20 rounded-md border border-blue-100 dark:border-blue-800 text-sm text-blue-800 dark:text-blue-300">
        예상 완료 시간: {format(estimatedEndTime, 'HH:mm:ss')}
      </div>
    );
  }, [status, localTime.remainingTime]);

  const formatDuration = useCallback((ms: number) => {
    const seconds = Math.floor(ms / 1000);
    const minutes = Math.floor(seconds / 60);
    const hours = Math.floor(minutes / 60);
    
    const remainingMinutes = minutes % 60;
    const remainingSeconds = seconds % 60;
    
    if (hours > 0) {
      return `${hours}:${remainingMinutes.toString().padStart(2, '0')}:${remainingSeconds.toString().padStart(2, '0')}`;
    }
    return `${remainingMinutes}:${remainingSeconds.toString().padStart(2, '0')}`;
  }, []);

  // === EFFECTS (Lifecycle Management) ===
  
  // Timer effect for elapsed/remaining time
  useEffect(() => {
    let timer: ReturnType<typeof setInterval> | null = null;

    if (status === 'running') {
      timer = setInterval(() => {
        setLocalTime(prev => {
<<<<<<< HEAD
          let newRemainingTime = prev.remainingTime;

          // 서버에서 제공하는 남은 시간 추정치가 있으면 이를 우선 사용
          if (progress.remainingTime && progress.remainingTime > 0) {
            newRemainingTime = progress.remainingTime;
          } 
          // 서버 제공 시간 추정치가 없으면 클라이언트에서 계산
          else if (progress.currentStage === 1) {
            const totalPages = targetPageCount || 1;
            const currentPage = progress.currentPage || 0;
            const remainingPages = totalPages - currentPage;

            if (currentPage > 0 && prev.elapsedTime > 0) {
              const avgTimePerPage = prev.elapsedTime / currentPage;
              newRemainingTime = Math.max(0, remainingPages * avgTimePerPage);
=======
          const newElapsedTime = prev.elapsedTime + 1000;
          const elapsedSeconds = newElapsedTime / 1000;
          
          let newRemainingTime = 0;
          
          if (viewModel.currentStage === 1) {
            // 1단계: 페이지 기반 계산
            let currentPage = progress.currentPage || 0;
            let totalPages = progress.totalPages || 0;
            
            // concurrentTasks를 사용하여 올바른 값 확보
            if (Array.isArray(concurrentTasks) && concurrentTasks.length > 0) {
              const successfulPages = concurrentTasks.filter(task => task.status === 'success').length;
              currentPage = Math.max(currentPage, successfulPages);
              totalPages = Math.max(totalPages, concurrentTasks.length);
>>>>>>> 6b0cd942
            }
            
            // 진행률 기반 예상 남은 시간 계산
            if (currentPage > 0 && totalPages > currentPage && elapsedSeconds > 0) {
              const avgTimePerPage = elapsedSeconds / currentPage;
              const remainingPages = totalPages - currentPage;
              newRemainingTime = remainingPages * avgTimePerPage * 1000;
            }
          } else if (viewModel.currentStage === 2) {
            // 2단계: 제품 기반 계산
            const processedItems = progress.processedItems || 0;
            const totalItems = progress.totalItems || 0;
            
            if (processedItems > 0 && totalItems > processedItems && elapsedSeconds > 0) {
              const avgTimePerItem = elapsedSeconds / processedItems;
              const remainingItems = totalItems - processedItems;
              newRemainingTime = remainingItems * avgTimePerItem * 1000;
            }
          }

          return {
            elapsedTime: newElapsedTime,
            remainingTime: Math.max(0, newRemainingTime)
          };
        });

        setFlipTimer(prev => prev + 1);
      }, 1000);
    } else {
      setLocalTime(prev => ({
        ...prev,
        elapsedTime: progress.elapsedTime || prev.elapsedTime,
        remainingTime: progress.remainingTime || 0
      }));
    }

    return () => {
      if (timer) {
        clearInterval(timer);
      }
    };
  }, [
    status, 
    progress.currentStage,
    progress.currentPage, 
    progress.processedItems, 
    progress.totalItems,
    progress.elapsedTime,
    targetPageCount,
    config.productsPerPage,
    statusSummary?.siteProductCount
  ]);

  // Completion status handling
  useEffect(() => {
    if (status === 'completed' && viewModel.currentStage === 2) {
      const totalItems = progress.totalItems || statusSummary?.siteProductCount || (targetPageCount * (config.productsPerPage || 12));
      const processedItems = progress.processedItems || 0;
      const isCompleteSuccess = processedItems >= totalItems;

      setIsSuccess(isCompleteSuccess);
      setShowCompletion(true);

      if (completionTimerRef.current) {
        clearTimeout(completionTimerRef.current);
        completionTimerRef.current = null;
      }

      completionTimerRef.current = window.setTimeout(() => {
        setShowCompletion(false);
        completionTimerRef.current = null;
      }, isCompleteSuccess ? 10000 : 5000);
    } else {
      setShowCompletion(false);
    }

    return () => {
      if (completionTimerRef.current) {
        clearTimeout(completionTimerRef.current);
        completionTimerRef.current = null;
      }
    };
  }, [status, viewModel.currentStage, progress.processedItems, progress.totalItems, targetPageCount, config.productsPerPage, statusSummary?.siteProductCount]);

  // Animation effect for digit changes
  useEffect(() => {
    const timers: number[] = [];
    
    if (prevProgress.current) {
      // Simple field change detection
      const fieldsToCheck = ['currentPage', 'processedItems', 'retryCount', 'newItems', 'updatedItems'];
      
      fieldsToCheck.forEach(field => {
        const currentValue = progress[field as keyof typeof progress];
        const prevValue = prevProgress.current[field as keyof typeof progress];
        
        if (currentValue !== prevValue) {
          setAnimatedDigits(prev => ({ ...prev, [field]: true }));
          const timer = window.setTimeout(
            () => setAnimatedDigits(prev => ({ ...prev, [field]: false })), 
            300
          );
          timers.push(timer);
        }
      });
    }
    
    prevProgress.current = { ...progress };
    
    return () => {
      timers.forEach(timer => clearTimeout(timer));
    };
  }, [
    progress.currentPage,
    progress.processedItems,
    progress.retryCount,
    progress.newItems,
    progress.updatedItems,
    progress.elapsedTime,
    progress.remainingTime
  ]);

  // Animated values effect using ViewModel
  useEffect(() => {
    // Use ViewModel's animation method
    viewModel.startValueAnimation();

    return () => {
      viewModel.cleanup();
    };
  }, [
    progress.percentage, 
    progress.currentPage, 
    progress.processedItems, 
    progress.newItems, 
    progress.updatedItems, 
    progress.retryCount,
    viewModel.currentStage,
    progress.stage1PageStatuses,
    calculatedPercentage,
    concurrentTasks,
    viewModel
  ]);

  // Component cleanup
  useEffect(() => {
    return () => {
      viewModel.cleanup();
      if (completionTimerRef.current) {
        clearTimeout(completionTimerRef.current);
        completionTimerRef.current = null;
      }
    };
  }, [viewModel]);

  // === 누락 제품 수집 관련 함수들 ===
  const handleAnalyzeMissingProducts = useCallback(async () => {
    if (isMissingAnalyzing || status === 'running') return;
    
    setIsMissingAnalyzing(true);
    try {
      console.log('[CrawlingDashboard] 🔍 Starting missing product analysis...');
      
      // MissingDataAnalyzer 서비스 호출
      const result = await window.electron.analyzeMissingProducts();
      
      if (result.success) {
        setMissingProductsInfo({
          missingCount: result.data.totalMissingDetails || 0,
          analysisResult: result.data
        });
        console.log('[CrawlingDashboard] ✅ Missing product analysis completed:', result.data);
      } else {
        console.error('[CrawlingDashboard] ❌ Missing product analysis failed:', result.error);
        // TODO: Show error to user
      }
    } catch (error) {
      console.error('[CrawlingDashboard] ❌ Error analyzing missing products:', error);
      // TODO: Show error to user
    } finally {
      setIsMissingAnalyzing(false);
    }
  }, [isMissingAnalyzing, status]);

  const handleStartMissingProductCrawling = useCallback(async () => {
    if (isMissingProductCrawling || status === 'running' || !missingProductsInfo?.analysisResult) return;
    
    setIsMissingProductCrawling(true);
    try {
      console.log('[CrawlingDashboard] 🚀 Starting missing product crawling...');
      
      // Create a clean, serializable version of the analysis result
      const analysisResult = missingProductsInfo.analysisResult as MissingDataAnalysis;
      
      // Create a completely clean object with only primitive values
      const cleanAnalysisResult: MissingDataAnalysis = {
        missingDetails: (analysisResult.missingDetails || []).map(d => ({
          url: String(d.url),
          pageId: Number(d.pageId),
          indexInPage: Number(d.indexInPage)
        })),
        incompletePages: (analysisResult.incompletePages || []).map(p => ({
          pageId: Number(p.pageId),
          missingIndices: Array.isArray(p.missingIndices) ? p.missingIndices.map(i => Number(i)) : [],
          expectedCount: Number(p.expectedCount),
          actualCount: Number(p.actualCount)
        })),
        totalMissingDetails: Number(analysisResult.totalMissingDetails || 0),
        totalIncompletePages: Number(analysisResult.totalIncompletePages || 0),
        summary: {
          productsCount: Number(analysisResult.summary?.productsCount || 0),
          productDetailsCount: Number(analysisResult.summary?.productDetailsCount || 0),
          difference: Number(analysisResult.summary?.difference || 0)
        }
      };

      console.log('[CrawlingDashboard] Sending clean analysis result:', {
        missingDetailsCount: cleanAnalysisResult.missingDetails.length,
        incompletePagesCount: cleanAnalysisResult.incompletePages.length,
        totalMissingDetails: cleanAnalysisResult.totalMissingDetails
      });

      // Also clean the config object
      const currentConfig = toJS(configurationViewModel.config);
      const cleanConfig = JSON.parse(JSON.stringify(currentConfig));

      const result = await window.electron.crawlMissingProducts({
        analysisResult: cleanAnalysisResult,
        config: cleanConfig
      });
      
      if (result.success) {
        console.log('[CrawlingDashboard] ✅ Missing product crawling completed successfully');
        // 상태 체크를 다시 실행하여 최신 정보 업데이트
        await handleCheckStatus();
        // 분석 결과 초기화 (재분석 필요)
        setMissingProductsInfo(null);
      } else {
        console.error('[CrawlingDashboard] ❌ Missing product crawling failed:', result.error);
        // TODO: Show error to user
      }
    } catch (error) {
      console.error('[CrawlingDashboard] ❌ Error during missing product crawling:', error);
      // TODO: Show error to user
    } finally {
      setIsMissingProductCrawling(false);
    }
  }, [isMissingProductCrawling, status, missingProductsInfo, configurationViewModel.config, handleCheckStatus]);

  // === Manual Crawling 관련 함수들 ===
  const handleStartManualCrawling = useCallback(async (ranges: Array<{
    startPage: number;
    endPage: number;
    reason: string;
    priority: number;
    estimatedProducts: number;
  }>) => {
    if (isManualCrawling || status === 'running') return;
    setIsManualCrawling(true);
    try {
      console.log('[CrawlingDashboard] 🚀 Starting manual page range crawling...', ranges);
      
      // Convert site page ranges to pageId-based incompletePages structure
      // Each site page corresponds to pageId = Math.floor((sitePage - 1) / 2)
      const incompletePages: Array<{
        pageId: number;
        missingIndices: number[];
        expectedCount: number;
        actualCount: number;
      }> = [];
      
      console.log('[CrawlingDashboard] 🔍 Processing ranges for manual crawling:', ranges.length);
      
      ranges.forEach(range => {
        console.log('[CrawlingDashboard] 🔍 Processing range:', range);
        for (let sitePage = range.startPage; sitePage <= range.endPage; sitePage++) {
          const pageId = Math.floor((sitePage - 1) / 2);
          
          // Check if this pageId is already added
          const existingPage = incompletePages.find(p => p.pageId === pageId);
          if (!existingPage) {
            // Add as incomplete page with all products missing
            const newPage = {
              pageId,
              missingIndices: Array.from({ length: configurationViewModel.config.productsPerPage || 12 }, (_, i) => i),
              expectedCount: configurationViewModel.config.productsPerPage || 12,
              actualCount: 0
            };
            incompletePages.push(newPage);
            console.log('[CrawlingDashboard] 🔍 Added pageId:', pageId, 'for sitePage:', sitePage);
          }
        }
      });
      
      console.log('[CrawlingDashboard] 🔍 Generated incompletePages array:', incompletePages.length, 'pages');
      
      // Create proper analysis result structure for Stage 1-3 workflow
      const analysisResult = {
        missingDetails: [], // No specific missing details for manual crawling
        incompletePages: incompletePages,
        totalMissingDetails: 0,
        totalIncompletePages: incompletePages.length,
        summary: {
          productsCount: 0,
          productDetailsCount: 0,
          difference: 0
        }
      };
      
      console.log('[CrawlingDashboard] 🔍 Before serialization - analysisResult.incompletePages.length:', analysisResult.incompletePages.length);
      
      // Ensure clean serializable objects
      const cleanAnalysisResult = JSON.parse(JSON.stringify(analysisResult));
      const cleanConfig = JSON.parse(JSON.stringify(toJS(configurationViewModel.config)));
      
      console.log('[CrawlingDashboard] 🔍 After serialization - cleanAnalysisResult.incompletePages.length:', cleanAnalysisResult.incompletePages.length);
      console.log('[CrawlingDashboard] 📊 Manual crawling analysis result:', cleanAnalysisResult);
      
      const result = await window.electron.crawlMissingProducts({
        analysisResult: cleanAnalysisResult,
        config: cleanConfig
      });
      if (result.success) {
        console.log('[CrawlingDashboard] ✅ Manual crawling completed successfully');
        await handleCheckStatus();
        setMissingProductsInfo(null); // Reset analysis data
      } else {
        console.error('[CrawlingDashboard] ❌ Manual crawling failed:', result.error);
      }
    } catch (error) {
      console.error('[CrawlingDashboard] ❌ Error during manual crawling:', error);
    } finally {
      setIsManualCrawling(false);
    }
  }, [isManualCrawling, status, configurationViewModel.config, handleCheckStatus]);

  const handleStartTargetedCrawling = useCallback(async (pages: number[]) => {
    if (isManualCrawling || status === 'running') return;
    setIsManualCrawling(true);
    try {
      console.log('[CrawlingDashboard] 🎯 Starting targeted page crawling...', pages);
      
      // Convert site page numbers to pageId-based incompletePages structure
      // Each site page corresponds to pageId = Math.floor((sitePage - 1) / 2)
      const pageIdSet = new Set<number>();
      pages.forEach(sitePage => {
        const pageId = Math.floor((sitePage - 1) / 2);
        pageIdSet.add(pageId);
      });
      
      console.log('[CrawlingDashboard] 🔍 Targeted crawling - site pages:', pages.length, 'unique pageIds:', pageIdSet.size);
      
      const incompletePages: Array<{
        pageId: number;
        missingIndices: number[];
        expectedCount: number;
        actualCount: number;
      }> = Array.from(pageIdSet).map(pageId => ({
        pageId,
        missingIndices: Array.from({ length: configurationViewModel.config.productsPerPage || 12 }, (_, i) => i),
        expectedCount: configurationViewModel.config.productsPerPage || 12,
        actualCount: 0
      }));
      
      console.log('[CrawlingDashboard] 🔍 Generated targeted incompletePages:', incompletePages.length, 'pages');
      
      // Create proper analysis result structure for Stage 1-3 workflow
      const analysisResult = {
        missingDetails: [], // No specific missing details for targeted crawling
        incompletePages: incompletePages,
        totalMissingDetails: 0,
        totalIncompletePages: incompletePages.length,
        summary: {
          productsCount: 0,
          productDetailsCount: 0,
          difference: 0
        }
      };
      
      console.log('[CrawlingDashboard] 🔍 Before serialization - targeted analysisResult.incompletePages.length:', analysisResult.incompletePages.length);
      
      // Ensure clean serializable objects
      const cleanAnalysisResult = JSON.parse(JSON.stringify(analysisResult));
      const cleanConfig = JSON.parse(JSON.stringify(toJS(configurationViewModel.config)));
      
      console.log('[CrawlingDashboard] 🔍 After serialization - targeted cleanAnalysisResult.incompletePages.length:', cleanAnalysisResult.incompletePages.length);
      console.log('[CrawlingDashboard] 📊 Targeted crawling analysis result:', cleanAnalysisResult);
      
      const result = await window.electron.crawlMissingProducts({
        analysisResult: cleanAnalysisResult,
        config: cleanConfig
      });
      if (result.success) {
        console.log('[CrawlingDashboard] ✅ Targeted crawling completed successfully');
        await handleCheckStatus();
        setMissingProductsInfo(null);
      } else {
        console.error('[CrawlingDashboard] ❌ Targeted crawling failed:', result.error);
      }
    } catch (error) {
      console.error('[CrawlingDashboard] ❌ Error during targeted crawling:', error);
    } finally {
      setIsManualCrawling(false);
    }
  }, [isManualCrawling, status, configurationViewModel.config, handleCheckStatus]);

  // === RENDER ===
  return (
    <>
      <div className="bg-white dark:bg-gray-800 rounded-lg shadow-md p-6 mb-4">

        {/* Error Display */}
        {error && (
          <div className="mb-4 p-3 bg-red-100 border border-red-400 text-red-700 rounded">
            <div className="flex justify-between items-center">
              <span>{error.message}</span>
              <button 
                onClick={clearError}
                className="text-red-500 hover:text-red-700 font-bold"
              >
                ✕
              </button>
            </div>
          </div>
        )}

        {/* Stage Information */}
        <CrawlingStageDisplay 
          getStageBadge={getStageBadge}
          currentStep={viewModel.currentStep}
        />

        {/* Metrics Display */}
        <CrawlingMetricsDisplay 
          progress={progress}
          animatedValues={viewModel.animatedValues}
          animatedDigits={animatedDigits}
        />

        {/* Time Information Display */}
        <TimeDisplay 
          localTime={localTime}
          formatDuration={formatDuration}
          isBeforeStatusCheck={isBeforeStatusCheck}
          isAfterStatusCheck={isAfterStatusCheck}
          currentStage={viewModel.currentStage}
        />

        {/* Redesigned Batch Progress Section */}
        {shouldShowBatchProgress && (
          <div className="mt-6 mb-4 p-4 bg-amber-50 dark:bg-amber-900/20 rounded-md border border-amber-200 dark:border-amber-700">
            {/* 1. 전체 배치 진행률 */}
            <div className="flex items-center mb-2">
              {(() => {
                // Stage 3에서는 기본값 사용, 그 외에는 progress 데이터 사용
                const displayCurrentBatch = progress.currentBatch ?? 1;
                const displayTotalBatches = progress.totalBatches ?? 1;
                return (
                  <>
                    <span className="font-semibold text-amber-700 dark:text-amber-300 mr-2">
                      총 {displayTotalBatches}회 중 {displayCurrentBatch}회차 진행 중
                    </span>
                    {progress.batchRetryCount !== undefined && progress.batchRetryCount > 0 && (
                      <span className="ml-2 text-xs text-amber-600 dark:text-amber-400 font-medium">(배치 재시도: {progress.batchRetryCount}/{progress.batchRetryLimit || 3})</span>
                    )}
                  </>
                );
              })()}
            </div>
            <div className="mb-3">
              <div className="flex justify-between items-center text-xs text-gray-600 dark:text-gray-400 mb-1">
                <span>전체 배치 진행률</span>
                <span>
                  {(() => {
                    const displayCurrentBatch = progress.currentBatch ?? 1;
                    const displayTotalBatches = progress.totalBatches ?? 1;
                    return `${displayCurrentBatch} / ${displayTotalBatches}`;
                  })()}
                </span>
              </div>
              <div className="w-full bg-gray-200 dark:bg-gray-700 rounded-full h-2.5">
                <div
                  className="h-2.5 rounded-full transition-all duration-300 bg-amber-400 animate-pulse"
                  style={{ 
                    width: `${(() => {
                      const displayCurrentBatch = progress.currentBatch ?? 1;
                      const displayTotalBatches = progress.totalBatches ?? 1;
                      return Math.min(100, Math.max(0, (displayCurrentBatch / displayTotalBatches) * 100));
                    })()}%` 
                  }}
                />
              </div>
            </div>

            {/* 2. 동시 페이지 수집 현황 grid/dot 시각화 (실제 병렬 작업 기준) */}
            {viewModel.currentStage === 1 && Array.isArray(concurrentTasks) && concurrentTasks.length > 0 && (
              <div className="mt-2">
                <div className="flex items-center mb-1 text-xs text-blue-700 dark:text-blue-300">
                  <span>동시 페이지 수집 현황</span>
                  <span className="ml-2 text-gray-500 dark:text-gray-400">(최대 {config.batchSize || config.pageRangeLimit || 12}개 동시)</span>
                </div>
                <div className="grid grid-cols-8 gap-1">
                  {concurrentTasks.slice(0, config.batchSize || config.pageRangeLimit || 12).map((task, idx) => {
                    let color = 'bg-gray-300 dark:bg-gray-700 text-gray-500';
                    let icon = '';
                    switch (task.status) {
                      case 'success':
                        color = 'bg-green-400 text-white';
                        icon = '✔';
                        break;
                      case 'error':
                      case 'failed':
                        color = 'bg-red-400 text-white animate-pulse';
                        icon = '!';
                        break;
                      case 'running':
                      case 'attempting':
                        color = 'bg-blue-400 text-white animate-pulse';
                        icon = '▶';
                        break;
                      case 'incomplete':
                        color = 'bg-yellow-400 text-white';
                        icon = '~';
                        break;
                      case 'pending':
                      case 'waiting':
                      default:
                        color = 'bg-gray-300 dark:bg-gray-700 text-gray-500';
                        icon = '';
                    }
                    return (
                      <div key={task.pageNumber || idx} className={`w-5 h-5 rounded-full flex items-center justify-center text-[11px] font-bold ${color}`}
                        title={`페이지 ${task.pageNumber}: ${task.status}`}
                      >
                        {icon}
                      </div>
                    );
                  })}
                </div>
              </div>
            )}
            {/* --- NEW: Show frozen grid in stage 2 --- */}
            {viewModel.currentStage === 2 && frozenConcurrentTasks.length > 0 && (
              <div className="mt-2">
                <div className="flex items-center mb-1 text-xs text-blue-700 dark:text-blue-300">
                  <span>동시 페이지 수집 현황 (1단계 결과)</span>
                  <span className="ml-2 text-gray-500 dark:text-gray-400">(최대 {config.batchSize || config.pageRangeLimit || 12}개 동시)</span>
                </div>
                <div className="grid grid-cols-8 gap-1">
                  {frozenConcurrentTasks.slice(0, config.batchSize || config.pageRangeLimit || 12).map((task, idx) => {
                    let color = 'bg-gray-300 dark:bg-gray-700 text-gray-500';
                    let icon = '';
                    switch (task.status) {
                      case 'success':
                        color = 'bg-green-400 text-white';
                        icon = '✔';
                        break;
                      case 'error':
                      case 'failed':
                        color = 'bg-red-400 text-white animate-pulse';
                        icon = '!';
                        break;
                      case 'running':
                      case 'attempting':
                        color = 'bg-blue-400 text-white animate-pulse';
                        icon = '▶';
                        break;
                      case 'incomplete':
                        color = 'bg-yellow-400 text-white';
                        icon = '~';
                        break;
                      case 'pending':
                      case 'waiting':
                      default:
                        color = 'bg-gray-300 dark:bg-gray-700 text-gray-500';
                        icon = '';
                    }
                    return (
                      <div key={task.pageNumber || idx} className={`w-5 h-5 rounded-full flex items-center justify-center text-[11px] font-bold ${color}`}
                        title={`페이지 ${task.pageNumber}: ${task.status}`}
                      >
                        {icon}
                      </div>
                    );
                  })}
                </div>
              </div>
            )}
          </div>
        )}

        {/* Stage Transition Indicator (Milestone Progress Bar) - Moved below batch progress */}
        <StageTransitionIndicator 
          currentStage={viewModel.currentStage}
          currentStep={viewModel.currentStep}
        />

        {/* Page-by-Page Status Visualization for Stage 1 - Using original ConcurrentTasksVisualizer */}
        {status !== 'idle' && viewModel.currentStage === 1 && Array.isArray(concurrentTasks) && concurrentTasks.length > 0 && (
          <div className="mt-4 space-y-4">
            <h3 className="text-md font-semibold text-gray-700 dark:text-gray-200 mb-2">
              1단계: 제품 목록 페이지 읽기
            </h3>
            
            {/* Page Progress Display */}
            <div className="flex justify-between items-center mb-2 px-3 py-1 bg-gray-50 dark:bg-gray-800 rounded">
              <span className="text-sm text-gray-600 dark:text-gray-400">페이지 진행 상황:</span>
              <div className="flex items-center">
                <span className="text-sm font-medium text-blue-600 dark:text-blue-400">
                  {(() => {
                    const successfulPages = concurrentTasks.filter(task => task.status === 'success').length;
                    return successfulPages;
                  })()}
                </span>
                <span className="text-sm text-gray-500 dark:text-gray-500 mx-1">/</span>
                <span className="text-sm font-medium text-gray-700 dark:text-gray-300">
                  {concurrentTasks.length} 페이지
                </span>
              </div>
            </div>
            
            {/* Original ConcurrentTasksVisualizer */}
            <div className="relative">
              <ConcurrentTasksVisualizer />
            </div>
          </div>
        )}

        {/* Enhanced Progress Display - Shows product progress for stage 2 only */}
        {status !== 'idle' && viewModel.currentStage === 2 && (
          <div className="mt-4 p-3 bg-gray-50 dark:bg-gray-700 rounded-lg">
            <div className="flex justify-between items-center mb-2">
              <span className="font-medium text-gray-900 dark:text-gray-100">
                제품 데이터 검증 중...
              </span>
              <span className="text-sm text-gray-500 dark:text-gray-400">
                {(() => {
                  const processedItems = progress.processedItems || 0;
                  const totalItems = progress.totalItems || 0;
                  return `${processedItems} / ${totalItems} 제품`;
                })()}
              </span>
            </div>
            
            <div className="w-full bg-gray-200 dark:bg-gray-600 rounded-full h-2">
              <div
                className={`h-2 rounded-full transition-all duration-300 ${
                  status === 'completed' ? 'bg-green-500' : 
                  status === 'error' ? 'bg-red-500' : 'bg-blue-500'
                }`}
                style={{ 
                  width: `${(() => {
                    const processedItems = progress.processedItems || 0;
                    const totalItems = progress.totalItems || 0;
                    const percentage = totalItems > 0 ? (processedItems / totalItems) * 100 : 0;
                    return Math.min(100, Math.max(0, percentage));
                  })()}%` 
                }}
              />
            </div>
            
            <div className="flex justify-between text-xs text-gray-500 dark:text-gray-400 mt-1">
              <span>
                {(() => {
                  const processedItems = progress.processedItems || 0;
                  const totalItems = progress.totalItems || 0;
                  const percentage = totalItems > 0 ? (processedItems / totalItems) * 100 : 0;
                  return `${Math.round(percentage)}% 완료`;
                })()}
              </span>
              <span>
                {(() => {
                  const processedItems = progress.processedItems || 0;
                  const totalItems = progress.totalItems || 0;
                  const remaining = totalItems - processedItems;
                  return remaining > 0 ? `${remaining}개 남음` : '완료';
                })()}
              </span>
            </div>
          </div>
        )}

        {/* 수집 결과 블록 제거 - CrawlingMetricsDisplay에서 통합 표시 */}
        
        {/* Validation Results Panel */}
        <ValidationResultsPanel 
          validationSummary={progress.validationSummary}
          recommendations={progress.rangeRecommendations}
          isVisible={
            (status === 'running' || status === 'completed' || status === 'paused') && 
            (progress.validationSummary !== undefined ||
             (viewModel.currentStep?.toLowerCase().includes('검증') || 
              viewModel.currentStep?.toLowerCase().includes('로컬db') ||
              viewModel.currentStep?.toLowerCase().includes('1.5/3') ||
              viewModel.currentStep?.toLowerCase().includes('db 중복')))
          }
          isInProgress={
            status === 'running' && 
            progress.validationSummary === undefined &&
            (viewModel.currentStep?.toLowerCase().includes('검증') || 
             viewModel.currentStep?.toLowerCase().includes('로컬db') ||
             viewModel.currentStep?.toLowerCase().includes('1.5/3') ||
             viewModel.currentStep?.toLowerCase().includes('db 중복'))
          }
          isCompleted={status === 'completed'}
          hasErrors={status === 'error'}
        />

        {/* Simplified Stage 3 Progress Panel */}
        {viewModel.currentStage === 3 && status === 'running' && (
          <div className="mt-4 p-3 bg-gradient-to-r from-purple-50 to-indigo-50 dark:from-purple-900/20 dark:to-indigo-900/20 rounded-lg border border-purple-200 dark:border-purple-700">
            <div className="flex items-center justify-between mb-2">
              <h3 className="font-medium text-purple-800 dark:text-purple-300 flex items-center">
                <svg className="w-4 h-4 mr-2" fill="currentColor" viewBox="0 0 20 20">
                  <path fillRule="evenodd" d="M3 4a1 1 0 011-1h12a1 1 0 011 1v2a1 1 0 01-1 1H4a1 1 0 01-1-1V4zm0 4a1 1 0 011-1h12a1 1 0 011 1v6a1 1 0 01-1 1H4a1 1 0 01-1-1V8zm2 2a1 1 0 000 2h.01a1 1 0 100-2H5zm3 0a1 1 0 000 2h.01a1 1 0 100-2H8zm3 0a1 1 0 000 2h.01a1 1 0 100-2H11z" clipRule="evenodd" />
                </svg>
                3단계: 제품 상세정보 수집
              </h3>
              <div className="text-sm text-purple-600 dark:text-purple-400 font-medium">
                {(() => {
                  const processed = progress.processedItems || progress.current || 0;
                  const total = progress.totalItems || progress.total || 0;
                  const percentage = total > 0 ? Math.round((processed / total) * 100) : 0;
                  return `${percentage}% 완료`;
                })()}
              </div>
            </div>

            {/* Simplified Progress Bar */}
            <div className="mb-2">
              <div className="flex justify-between items-center text-sm mb-1">
                <span className="text-gray-700 dark:text-gray-300">진행률</span>
                <span className="text-gray-600 dark:text-gray-400">
                  {(() => {
                    const processed = progress.processedItems || progress.current || 0;
                    const total = progress.totalItems || progress.total || 0;
                    return `${processed.toLocaleString()} / ${total.toLocaleString()}`;
                  })()}
                </span>
              </div>

              <div className="w-full bg-gray-200 dark:bg-gray-700 rounded-full h-3 overflow-hidden">
                <div
                  className="h-full bg-gradient-to-r from-purple-500 to-indigo-600 transition-all duration-500 ease-out"
                  style={{ 
                    width: `${(() => {
                      const processed = progress.processedItems || progress.current || 0;
                      const total = progress.totalItems || progress.total || 0;
                      const percentage = total > 0 ? (processed / total) * 100 : 0;
                      return Math.min(100, Math.max(0, percentage));
                    })()}%`
                  }}
                />
              </div>
            </div>

            {/* Compact Status Indicators */}
            {((progress.newItems ?? 0) > 0 || (progress.updatedItems ?? 0) > 0 || (progress.errors && progress.errors > 0)) && (
              <div className="flex gap-3 text-xs">
                {(progress.newItems ?? 0) > 0 && (
                  <span className="text-green-600 dark:text-green-400">
                    신규: {(progress.newItems ?? 0).toLocaleString()}개
                  </span>
                )}
                {(progress.updatedItems ?? 0) > 0 && (
                  <span className="text-blue-600 dark:text-blue-400">
                    업데이트: {(progress.updatedItems ?? 0).toLocaleString()}개
                  </span>
                )}
                {progress.errors && progress.errors > 0 && (
                  <span className="text-red-600 dark:text-red-400">
                    오류: {progress.errors.toLocaleString()}개
                  </span>
                )}
              </div>
            )}
          </div>
        )}

        {getRetryInfo()}
        {getEstimatedEndTime()}

        {/* Progress Information for Stage 1 */}
        {status === 'running' && (viewModel.currentStage === 1 || 
          (viewModel.currentStep?.toLowerCase().includes('검증') || 
           viewModel.currentStep?.toLowerCase().includes('로컬db') ||
           viewModel.currentStep?.toLowerCase().includes('1.5/3'))) && (
          <div className="mt-3 p-2 bg-blue-50 dark:bg-blue-900/20 rounded-md border border-blue-100 dark:border-blue-800 text-sm">
            <div className="font-medium text-blue-800 dark:text-blue-300 mb-1">진행 정보:</div>
            <ul className="text-xs text-gray-700 dark:text-gray-300">
              <li>• 총 페이지 수: {targetPageCount}페이지</li>
              <li>• 현재까지 성공한 페이지: {
                (() => {
                  if (status !== 'running' || viewModel.currentStage !== 1) {
                    return progress.currentPage || 0;
                  }
                  
                  let successPageCount = 0;
                  
                  if (progress.stage1PageStatuses && Array.isArray(progress.stage1PageStatuses)) {
                    const successStatusPages = progress.stage1PageStatuses.filter(p => p.status === 'success').length;
                    successPageCount = Math.max(successPageCount, successStatusPages);
                  }
                  
                  if (concurrentTasks && concurrentTasks.length > 0) {
                    const successTasksCount = concurrentTasks.filter((task) => task.status === 'success').length;
                    successPageCount = Math.max(successPageCount, successTasksCount);
                  }
                  
                  if (progress.currentPage !== undefined && progress.currentPage > 0) {
                    successPageCount = Math.max(successPageCount, progress.currentPage);
                  }
                  
                  return successPageCount;
                })()
              }페이지</li>
              <li>• 설정된 재시도 횟수: {config.productListRetryCount}회</li>
              {progress.retryCount !== undefined && progress.retryCount > 0 && (
                <li>• 현재 재시도 횟수: {progress.retryCount}회</li>
              )}
              {progress.validationSummary && (
                <li>• 중복검증: <span className="font-medium text-blue-800 dark:text-blue-300">
                  신규 {progress.validationSummary.newProducts}개, 
                  기존 {progress.validationSummary.existingProducts}개,
                  중복 {progress.validationSummary.duplicateProducts}개
                </span></li>
              )}
            </ul>
          </div>
        )}

        {/* Progress Message */}
        {progress.message && (
          <div className="mt-4 p-2 bg-blue-50 dark:bg-blue-900/20 rounded-md border border-blue-100 dark:border-blue-800 text-sm text-blue-800 dark:text-blue-300">
            {progress.currentStage === 1 && targetPageCount ?
              `${progress.message} (목표 페이지: ${targetPageCount}페이지)` :
              progress.message
            }
          </div>
        )}

        {/* Critical Error */}
        {progress.criticalError && (
          <div className="mt-4 p-2 bg-red-50 dark:bg-red-900/20 rounded-md border border-red-100 dark:border-red-800 text-sm text-red-800 dark:text-red-300">
            오류: {progress.criticalError}
          </div>
        )}

        {/* Running Animation */}
        {status === 'running' && (
          <div className="mt-4 flex justify-center items-center">
            <div className={`relative w-8 h-12 ${flipTimer % 10 === 0 ? 'animate-flip-hourglass' : ''}`}>
              <div className="absolute top-0 left-0 right-0 h-1/2 bg-amber-200 dark:bg-amber-700 overflow-hidden rounded-t-lg">
                <div className="absolute bottom-0 left-1/4 right-1/4 border-l-transparent border-r-transparent border-t-amber-400 dark:border-t-amber-500"
                  style={{ borderWidth: '8px 8px 0 8px', height: 0, width: 0 }}></div>
              </div>
              <div className="absolute bottom-0 left-0 right-0 h-1/2 bg-amber-200 dark:bg-amber-700 overflow-hidden rounded-b-lg">
                <div className="absolute top-0 left-1/4 right-1/4 border-l-transparent border-r-transparent border-b-amber-400 dark:border-b-amber-500"
                  style={{ borderWidth: '0 8px 8px 8px', height: 0, width: 0 }}></div>
                <div className="absolute top-1/3 left-0 right-0 bottom-0 bg-amber-300 dark:bg-amber-600 animate-sand-fall"></div>
              </div>
              <div className="absolute inset-0 border-2 border-amber-500 dark:border-amber-400 rounded-lg"></div>
            </div>
          </div>
        )}

        {/* Completion Celebration */}
        {showCompletion && (
          <div className={`relative mt-4 p-4 rounded-md text-center ${isSuccess ? 'bg-green-50 dark:bg-green-900/20' : 'bg-red-50 dark:bg-red-900/20'}`}>
            {isSuccess && (
              <div className="confetti-container">
                {[...Array(50)].map((_, i) => {
                  const randomX = Math.random() * 100;
                  const randomDelay = Math.random() * 3;
                  const randomColor = ['#ff0000', '#00ff00', '#0000ff', '#ffff00', '#ff00ff', '#00ffff'][Math.floor(Math.random() * 6)];
                  const randomSize = Math.random() * 10 + 5;

                  return (
                    <div
                      key={i}
                      className="confetti absolute animate-confetti"
                      style={{
                        left: `${randomX}%`,
                        top: '-20px',
                        width: `${randomSize}px`,
                        height: `${randomSize}px`,
                        backgroundColor: randomColor,
                        animationDelay: `${randomDelay}s`,
                        transform: `rotate(${Math.random() * 360}deg)`
                      }}
                    />
                  );
                })}
              </div>
            )}

            <div className={isSuccess ? 'success-message animate-bounce-small' : 'failure-message animate-shake'}>
              <div className="text-lg font-bold mb-2 flex justify-center items-center">
                {isSuccess ? (
                  <>
                    <svg className="w-6 h-6 text-green-500 mr-2" fill="none" stroke="currentColor" viewBox="0 0 24 24">
                      <path strokeLinecap="round" strokeLinejoin="round" strokeWidth={2} d="M5 13l4 4L19 7" />
                    </svg>
                    수집 완료!
                  </>
                ) : (
                  <>
                    <svg className="w-6 h-6 text-red-500 mr-2" fill="none" stroke="currentColor" viewBox="0 0 24 24">
                      <path strokeLinecap="round" strokeLinejoin="round" strokeWidth={2} d="M6 18L18 6M6 6l12 12" />
                    </svg>
                    수집 실패!
                  </>
                )}
              </div>
              <div className={`text-base ${isSuccess ? 'text-green-700 dark:text-green-400' : 'text-red-700 dark:text-red-400'}`}>
                {isSuccess ?
                  <span>제품 상세 수집이 성공적으로 완료되었습니다.</span> :
                  <span>일부 제품 정보를 수집하지 못했습니다.</span>
                }
              </div>
              <div className="mt-4 inline-block px-4 py-2 bg-white dark:bg-gray-800 rounded-lg shadow-sm">
                <div className="text-lg font-bold">
                  {Math.round(crawlerState.detailStageProcessedCount || 0)} / {
                    progress.totalItems ||
                    statusSummary?.siteProductCount ||
                    (targetPageCount * (config.productsPerPage || 12))
                  } 제품 수집 완료
                </div>
                
                {progress.currentStage === 2 && (progress.newItems !== undefined || progress.updatedItems !== undefined) && (
                  <div className="text-sm text-gray-600 dark:text-gray-400 mt-1">
                    신규: {progress.newItems || 0}개, 업데이트: {progress.updatedItems || 0}개
                  </div>
                )}
              </div>
            </div>
          </div>
        )}
      </div>

      {/* Site-Local Comparison Section */}
      <ExpandableSection
        title="사이트 로컬 비교"
        isExpanded={appCompareExpanded}
        onToggle={toggleCompareSection}
        additionalClasses="site-local-compare-section border-blue-200 dark:border-blue-800 shadow-sm"
        headerBgColor="bg-gradient-to-r from-blue-50 to-purple-50 dark:from-blue-900/30 dark:to-purple-900/30"
        contentBgColor="bg-gradient-to-br from-blue-50/50 to-purple-50/50 dark:from-blue-950/10 dark:to-purple-950/10"
        headerTextColor="text-blue-700 dark:text-blue-300 font-semibold"
        isLoading={isStatusChecking}
        loadingContent={
          <div>
            <p>상태 확인 중...</p>
            <StatusCheckLoadingAnimation />
          </div>
        }
      >
        {(() => {
          const showLoadingState = !statusSummary || (statusSummary.dbProductCount === undefined && statusSummary.siteProductCount === undefined);
          return showLoadingState;
        })() ? (
          <div className="flex flex-col items-center justify-center h-20">
            <p className="text-center text-gray-600 dark:text-gray-400">
              사이트와 로컬 DB 정보를 비교하려면<br/>"상태 체크" 버튼을 클릭하세요.
            </p>
          </div>
        ) : statusSummary ? (
          <div className="space-y-3">
            <div className="p-2 bg-green-50 border border-green-200 rounded">
              <p className="text-green-800 font-semibold">✅ 상태 체크 완료!</p>
            </div>
            
            <div className="flex justify-between items-center">
              <span className="text-gray-600 dark:text-gray-400">마지막 DB 업데이트:</span>
              <span className={`font-medium ${isValueChanged('dbLastUpdated') ? 'text-yellow-600 dark:text-yellow-400' : 'text-gray-800 dark:text-gray-200'}`}>
                {statusSummary.dbLastUpdated
                  ? format(new Date(statusSummary.dbLastUpdated), 'yyyy-MM-dd HH:mm')
                  : '없음'}
              </span>
            </div>

            <div className="flex justify-between items-center">
              <span className="text-gray-600 dark:text-gray-400">DB 제품 수:</span>
              <span className={`font-medium ${isValueChanged('dbProductCount') ? 'text-yellow-600 dark:text-yellow-400' : 'text-gray-800 dark:text-gray-200'}`}>
                {statusSummary.dbProductCount !== undefined ? statusSummary.dbProductCount.toLocaleString() : '?'}개
              </span>
            </div>

            <div className="flex justify-between items-center">
              <span className="text-gray-600 dark:text-gray-400">사이트 페이지 수:</span>
              <span className={`font-medium ${isValueChanged('siteTotalPages') ? 'text-yellow-600 dark:text-yellow-400' : 'text-gray-800 dark:text-gray-200'}`}>
                {statusSummary.siteTotalPages !== undefined ? statusSummary.siteTotalPages.toLocaleString() : '?'}페이지
              </span>
            </div>

            <div className="flex justify-between items-center">
              <span className="text-gray-600 dark:text-gray-400">사이트 제품 수:</span>
              <span className={`font-medium ${isValueChanged('siteProductCount') ? 'text-yellow-600 dark:text-yellow-400' : 'text-gray-800 dark:text-gray-200'}`}>
                {statusSummary.siteProductCount !== undefined ? statusSummary.siteProductCount.toLocaleString() : '?'}개
              </span>
            </div>

            <div className="flex justify-between items-center">
              <span className="text-gray-600 dark:text-gray-400">차이:</span>
              <span className={`font-medium ${isValueChanged('diff') ? 'text-yellow-600 dark:text-yellow-400' : (statusSummary.diff !== undefined && statusSummary.diff > 0) ? 'text-red-600 dark:text-red-400' : 'text-green-600 dark:text-green-400'}`}>
                {statusSummary.diff !== undefined ? `${statusSummary.diff > 0 ? '+' : ''}${statusSummary.diff.toLocaleString()}개` : '?개'}
              </span>
            </div>

            <div className="flex justify-between items-center">
              <span className="text-gray-600 dark:text-gray-400">크롤링 필요:</span>
              <span className={`font-medium ${isValueChanged('needCrawling') ? 'text-yellow-600 dark:text-yellow-400' : statusSummary.needCrawling ? 'text-red-600 dark:text-red-400' : 'text-green-600 dark:text-green-400'}`}>
                {statusSummary.needCrawling !== undefined ? (statusSummary.needCrawling ? '예' : '아니오') : '?'}
              </span>
            </div>

            {/* 크롤링 범위 표시 - 실제 범위가 있으면 우선, 없으면 예상 범위 표시 */}
            {crawlingRangeDisplay}

            {statusSummary.dbProductCount !== undefined && statusSummary.siteProductCount !== undefined && statusSummary.diff !== undefined && (
              <div className="mt-3 pt-3 border-t border-gray-200 dark:border-gray-700">
                <div className="mb-2 flex justify-between text-xs">
                  <span className="text-gray-500 dark:text-gray-400">DB</span>
                  <span className="text-gray-500 dark:text-gray-400">사이트</span>
                </div>
                <div className="relative h-6 bg-gray-200 dark:bg-gray-700 rounded-full overflow-hidden">
                  <div
                    className="absolute top-0 left-0 h-full bg-blue-500"
                    style={{ width: `${Math.min(100, (statusSummary.dbProductCount / Math.max(statusSummary.siteProductCount, 1)) * 100)}%` }}
                  ></div>
                  {statusSummary.diff > 0 && (
                    <div
                      className="absolute top-0 right-0 h-full bg-red-400 opacity-70"
                      style={{ width: `${Math.min(100, (statusSummary.diff / Math.max(statusSummary.siteProductCount, 1)) * 100)}%` }}
                    ></div>
                  )}
                </div>
                <div className="flex justify-between mt-1 text-xs">
                  <span className="text-gray-500 dark:text-gray-400">{statusSummary.dbProductCount.toLocaleString()}</span>
                  <span className="text-gray-500 dark:text-gray-400">{statusSummary.siteProductCount.toLocaleString()}</span>
                </div>
              </div>
            )}
          </div>
        ) : (
          <div className="p-4 text-center text-gray-500 dark:text-gray-400">
            상태 정보를 불러오는 중...
          </div>
        )}
      </ExpandableSection>

      {/* Control Buttons - Moved below site comparison section */}
      <div className="mt-6">
        <CrawlingControlsDisplay 
          status={status}
          isStatusChecking={isStatusChecking}
          onCheckStatus={handleCheckStatus}
          onStartCrawling={startCrawling}
          onStopCrawling={stopCrawling}
          isStopping={isStopping}
          // 누락 제품 수집 관련 props
          hasMissingProducts={hasMissingProducts}
          isMissingProductCrawling={isMissingProductCrawling}
          isMissingAnalyzing={isMissingAnalyzing}
          onStartMissingProductCrawling={handleStartMissingProductCrawling}
          onAnalyzeMissingProducts={handleAnalyzeMissingProducts}
          // Manual crawling props
          totalSitePages={statusSummary?.siteTotalPages}
          isManualCrawling={isManualCrawling}
          onStartManualCrawling={handleStartManualCrawling}
          // Missing data analysis props
          statusSummary={statusSummary || undefined}
          missingProductsInfo={missingProductsInfo || undefined}
          onStartTargetedCrawling={handleStartTargetedCrawling}
        />
      </div>

      {/* Stopping Overlay */}
      <StoppingOverlay isVisible={isStopping} />
    </>
  );
}

// MobX observer for automatic Domain Store reactivity
export default observer(CrawlingDashboard);<|MERGE_RESOLUTION|>--- conflicted
+++ resolved
@@ -409,23 +409,6 @@
     if (status === 'running') {
       timer = setInterval(() => {
         setLocalTime(prev => {
-<<<<<<< HEAD
-          let newRemainingTime = prev.remainingTime;
-
-          // 서버에서 제공하는 남은 시간 추정치가 있으면 이를 우선 사용
-          if (progress.remainingTime && progress.remainingTime > 0) {
-            newRemainingTime = progress.remainingTime;
-          } 
-          // 서버 제공 시간 추정치가 없으면 클라이언트에서 계산
-          else if (progress.currentStage === 1) {
-            const totalPages = targetPageCount || 1;
-            const currentPage = progress.currentPage || 0;
-            const remainingPages = totalPages - currentPage;
-
-            if (currentPage > 0 && prev.elapsedTime > 0) {
-              const avgTimePerPage = prev.elapsedTime / currentPage;
-              newRemainingTime = Math.max(0, remainingPages * avgTimePerPage);
-=======
           const newElapsedTime = prev.elapsedTime + 1000;
           const elapsedSeconds = newElapsedTime / 1000;
           
@@ -441,7 +424,6 @@
               const successfulPages = concurrentTasks.filter(task => task.status === 'success').length;
               currentPage = Math.max(currentPage, successfulPages);
               totalPages = Math.max(totalPages, concurrentTasks.length);
->>>>>>> 6b0cd942
             }
             
             // 진행률 기반 예상 남은 시간 계산
