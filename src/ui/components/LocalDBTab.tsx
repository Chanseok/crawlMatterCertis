--- conflicted
+++ resolved
@@ -34,30 +34,6 @@
 
   // 🚀 최적화 1: 초기 데이터 로딩 - 전체 데이터를 한 번에 로드
   useEffect(() => {
-<<<<<<< HEAD
-    loadProducts().then(() => {
-      // 데이터 로드 후 페이지 계산
-      const currentProducts = productsStore.get(); // 최신 products 상태 가져오기
-      if (currentProducts && currentProducts.length > 0) {
-        const calculatedTotalPages = Math.ceil(currentProducts.length / itemsPerPage);
-        console.log(`[UI] 전체 제품 수: ${currentProducts.length}, 페이지 수: ${calculatedTotalPages}`);
-        if (calculatedTotalPages > 0) {
-          setTotalPages(calculatedTotalPages);
-          // 최신 데이터 표시를 위해 첫 페이지를 가장 큰 페이지 번호로 설정
-          setCurrentPage(calculatedTotalPages); 
-          
-          const productsPerPage = config.productsPerPage || 12;
-          setTotalProductPages(Math.ceil(currentProducts.length / productsPerPage));
-        } else {
-          setTotalPages(1);
-          setCurrentPage(1);
-          setTotalProductPages(0);
-        }
-      } else {
-        setTotalPages(1);
-        setCurrentPage(1);
-        setTotalProductPages(0);
-=======
     const loadInitialData = async () => {
       try {
         console.log('LocalDBTab: Loading all products for optimal UX...');
@@ -66,7 +42,6 @@
         console.log('LocalDBTab: All records loaded successfully');
       } catch (error) {
         console.error('LocalDBTab: Failed to load initial data:', error);
->>>>>>> 6b0cd942
       }
     };
 
@@ -104,14 +79,6 @@
     }
   }, [products]);
 
-<<<<<<< HEAD
-  // 제품 데이터 로드 함수
-  const loadProducts = async () => {
-    try {
-      console.log('제품 데이터 로드 시작');
-      // 백엔드에서 데이터를 가져옴 (내림차순 정렬 요청)
-      await searchProducts('', 1, 6000); // 최대한 많은 데이터 로드
-=======
   // 🚀 최적화 3: 클라이언트 측 실시간 검색 필터링
   const filteredProducts = useMemo(() => {
     if (!searchQuery.trim()) {
@@ -131,7 +98,6 @@
           typeof cat === 'string' && cat.toLowerCase().includes(query)
         );
       }
->>>>>>> 6b0cd942
       
       // transportInterface 검색 (string)
       let transportInterfaceMatch = false;
@@ -368,33 +334,6 @@
             <path strokeLinecap="round" strokeLinejoin="round" strokeWidth="2" d="M19 9l-7 7-7-7" />
           </svg>
         </div>
-<<<<<<< HEAD
-        
-        {/* 섹션 내용 */}
-        <div 
-          className="overflow-hidden transition-all duration-300"
-          style={{
-            maxHeight: dbSectionExpanded ? '1000px' : '0px',
-            opacity: dbSectionExpanded ? 1 : 0
-          }}
-        >
-          <div className="p-4">
-            <div className="grid grid-cols-1 md:grid-cols-3 gap-4 mb-4">
-              <div className="bg-gray-50 dark:bg-gray-700 rounded-lg p-4 text-center">
-                <div className="text-gray-600 dark:text-gray-400 mb-2">현재 수집된 제품 수</div>
-                <div className="text-3xl font-bold text-blue-600 dark:text-blue-400">
-                  {dbSummary.totalProducts?.toLocaleString() || '0'}
-                </div>
-              </div>
-              
-              <div className="bg-gray-50 dark:bg-gray-700 rounded-lg p-4 text-center">
-                <div className="text-gray-600 dark:text-gray-400 mb-2">총 페이지 수</div>
-                <div className="text-3xl font-bold text-blue-600 dark:text-blue-400">
-                  {totalProductPages?.toLocaleString() || '0'}
-                </div>
-                <div className="text-xs text-gray-500 mt-1">
-                  (DB 조회 제품 상한 6,000개 기준)
-=======
 
         {dbSectionExpanded && (
           <div className="p-3">
@@ -425,7 +364,6 @@
                         : '없음'}
                     </span>
                   </div>
->>>>>>> 6b0cd942
                 </div>
                 
                 <div className="flex space-x-2">
