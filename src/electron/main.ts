--- conflicted
+++ resolved
@@ -104,18 +104,6 @@
         }
     });
 
-    // Content Security Policy(CSP) 설정
-    mainWindow.webContents.session.webRequest.onHeadersReceived((details, callback) => {
-        callback({
-            responseHeaders: {
-                ...details.responseHeaders,
-                'Content-Security-Policy': [
-                    "default-src 'self'; script-src 'self' 'unsafe-eval' 'unsafe-inline'; style-src 'self' 'unsafe-inline' https://fonts.googleapis.com; font-src 'self' https://fonts.gstatic.com; connect-src 'self'"
-                ]
-            }
-        });
-    });
-
     // 메인 윈도우 닫힘 이벤트 처리
     mainWindow.on('close', (_e) => {
         log.info('Main window close event triggered');
@@ -234,29 +222,6 @@
         log.info(`[IPC] Start crawling requested in ${mode} mode with effective config:`, currentConfigForCrawling);
         
         try {
-<<<<<<< HEAD
-            // ▼▼▼ [수정 제안 시작] 아래의 명시적인 checkCrawlingStatus 호출 부분을 제거하거나 주석 처리합니다. ▼▼▼
-            // console.log('[IPC] Performing mandatory status check before crawling...');
-            // let statusSummary; 
-            // try {
-            //     statusSummary = await checkCrawlingStatus(); 
-            //     console.log('[IPC] Pre-crawling status check completed successfully');
-            //     crawlerEvents.emit('crawlingStatusSummary', statusSummary);
-            // } catch (statusError) {
-            //     console.error('[IPC] Error during mandatory pre-crawling status check:', statusError);
-            // }
-            // ▲▲▲ [수정 제안 끝] ▲▲▲
-            
-            // 크롤링 시작 - CrawlerEngine.startCrawling()이 페이지 정보 가져오기를 포함하여
-            // 필요한 모든 초기화 작업을 수행합니다.
-            const success = await startCrawling(); 
-            
-            // statusSummary가 제거되었으므로, 반환 객체에서 해당 필드를 제거하거나 
-            // UI에서 이 값의 부재를 처리해야 합니다.
-            // 또는 startCrawling()의 결과에서 필요한 상태 정보를 가져와 반환할 수 있습니다.
-            // 여기서는 간단히 success만 반환하거나, startCrawling()이 상태 정보를 포함한 객체를 반환하도록 수정할 수 있습니다.
-            return { success /*, status: undefined */ }; // statusSummary 제거 또는 다른 값으로 대체
-=======
             // 항상 시작 전 상태 확인 수행
             // '상태 체크'를 누르지 않고 '크롤링'을 누르는 경우에도
             // 사이트 로컬 비교 패널에 올바른 정보를 표시하기 위함
@@ -280,7 +245,6 @@
             const success = await startCrawling(currentConfig);
             // 상태 체크 결과를 함께 반환
             return { success, status: statusSummary };
->>>>>>> 6b0cd942
         } catch (error) {
             log.error('[IPC] Error during crawling:', error);
             return { success: false, error: String(error) };
@@ -1203,41 +1167,10 @@
         mainWindow.webContents.send('dbSaveSkipped', data);
     });
     
-<<<<<<< HEAD
-    // 페이지 처리 시간 이벤트 - 설정에 저장
-    crawlerEvents.on('crawlingPageProcessingTime', (data: { averagePageProcessingTimeMs: number, processedPagesCount: number }) => {
-        console.log(`[MAIN] Average page processing time received: ${data.averagePageProcessingTimeMs}ms (${data.processedPagesCount} pages processed)`);
-        
-        // 기존 설정에서 평균 처리 시간 업데이트
-        const currentConfig = configManager.getConfig();
-        configManager.updateConfig({
-            ...currentConfig,
-            averagePageProcessingTimeMs: data.averagePageProcessingTimeMs
-        });
-        
-        // 결과를 UI에도 보내기
-        mainWindow.webContents.send('crawlingPageProcessingTime', data);
-    });
-    
-    // 페이지 처리 시간 정보 저장 이벤트 (추가)
-    crawlerEvents.on('crawlingPageProcessingTime', (data: { averagePageProcessingTimeMs: number, processedPagesCount: number }) => {
-        console.log(`[MAIN] 평균 페이지 처리 시간 수신: ${data.averagePageProcessingTimeMs}ms (${data.processedPagesCount}개 페이지)`);
-        
-        // 설정에 평균 페이지 처리 시간 저장
-        if (data.averagePageProcessingTimeMs > 0) {
-            configManager.updateConfig({
-                averagePageProcessingTimeMs: data.averagePageProcessingTimeMs
-            });
-            
-            // UI로 업데이트된 설정 정보 전송
-            mainWindow.webContents.send('configUpdated', configManager.getConfig());
-        }
-=======
     // 크롤링 상태 요약 이벤트 (사이트 로컬 비교 패널용)
     crawlerEvents.on('crawlingStatusSummary', (statusSummary: any) => {
         log.info('[MAIN] Crawling Status Summary event received:', statusSummary);
         mainWindow.webContents.send('crawlingStatusSummary', statusSummary);
->>>>>>> 6b0cd942
     });
 }
 
