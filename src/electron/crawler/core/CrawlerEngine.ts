/**
 * CrawlerEngine.ts
 * 크롤링 작업의 핵심 로직을 담당하는 엔진 클래스
 */

import { 
  crawlerEvents, 
  initializeCrawlingProgress, 
  updateProductListProgress, 
  updateProductDetailProgress,
  CRAWLING_STAGE
} from '../utils/progress.js';
import { getDatabaseSummaryFromDb, saveProductsToDb } from '../../database.js';
import { CrawlerState } from './CrawlerState.js';
import { ProductListCollector } from '../tasks/productList.js';
import { ProductDetailCollector } from '../tasks/productDetail.js';
import { ProductValidationCollector } from '../tasks/productValidation.js';
import { CrawlerConfig, CrawlingRange } from '../../../../types.js';
import { saveProductsToFile, saveMatterProductsToFile } from '../utils/file.js';
import { 
  deduplicateAndSortMatterProducts, 
  validateDataConsistency 
} from '../utils/data-processing.js';
import { initializeCrawlingState } from '../utils/concurrency.js';
import { BrowserManager } from '../browser/BrowserManager.js';
import { PageIndexManager } from '../utils/page-index-manager.js';
import type {
  CrawlingSummary,
  FailedPageReport,
  FailedProductReport
} from '../utils/types.js';
import type { Product, MatterProduct, PageProcessingStatusItem } from '../../../../types.js';
import { configManager } from '../../ConfigManager.js';
import { logger } from '../../../shared/utils/Logger.js';

export class CrawlerEngine {
  private state: CrawlerState;
  private isCrawling: boolean = false;
  private abortController: AbortController | null = null;
  private browserManager: BrowserManager | null = null;
  private sessionConfig: CrawlerConfig | null = null; // 현재 크롤링 세션의 설정을 저장

  constructor() {
    this.state = new CrawlerState();
  }

  /**
   * 크롤링이 현재 진행 중인지 확인
   */
  public isRunning(): boolean {
    return this.isCrawling;
  }

  /**
   * 크롤링 작업을 시작
   * @param config 세션 전체에 사용할 크롤러 설정 (UI에서 전달)
   */
  public async startCrawling(config: CrawlerConfig): Promise<boolean> {
    if (this.isCrawling) {
      console.log('[CrawlerEngine] Crawling is already in progress.');
      return false;
    }
    // 세션 시작 시 받은 config만 사용 (세션 도중 변경 무시)
    // 이 config를 크롤링 세션 전체에서 공유하여 불필요한 configManager.getConfig() 호출 방지
    this.sessionConfig = config; // 세션 설정을 클래스 멤버에 저장
    const sessionConfig = this.sessionConfig; // 지역 변수로도 사용
    
    // 로깅 시스템 초기화 (세션 시작 시)
    logger.initializeFromConfig(sessionConfig);
    logger.info('Crawler session started with logging configuration', 'CrawlerEngine');
    
    // 배치 처리 설정 가져오기
    const batchSize = sessionConfig.batchSize || 30; // 기본값 30페이지
    const batchDelayMs = sessionConfig.batchDelayMs || 2000; // 기본값 2초
    const enableBatchProcessing = sessionConfig.enableBatchProcessing !== false; // 기본값 true
    const batchRetryLimit = sessionConfig.batchRetryLimit || 3; // 기본값 3회
    
    // 크롤링 상태 초기화
    initializeCrawlingState();
    
    // 크롤러 상태(CrawlerState) 완전 초기화 - 카운터가 이전 세션에서 누적되지 않도록 함
    this.state.reset();
    console.log('[CrawlerEngine] CrawlerState has been reset for new crawling session');
    
    // 명시적으로 상태 확인 (디버깅용)
    console.log('[CrawlerEngine] State after reset: ' +
                `detailStageProcessedCount=${this.state.getDetailStageProcessedCount()}, ` +
                `detailStageNewCount=${this.state.getDetailStageNewCount()}, ` +
                `detailStageUpdatedCount=${this.state.getDetailStageUpdatedCount()}`);
    
    this.isCrawling = true;
    this.abortController = new AbortController();
    
    // Use the session config for BrowserManager to maintain consistency
    // Ensure browserManager is always (re)created with the session config for a new crawling session
    this.browserManager = new BrowserManager(sessionConfig);

    try {
      console.log('[CrawlerEngine] Starting crawling process...');
      
      // 초기 크롤링 상태 이벤트
      initializeCrawlingProgress('크롤링 초기화', CRAWLING_STAGE.INIT);
      
      // Initialize BrowserManager with its current config
      await this.browserManager.initialize();

      if (!await this.browserManager.isValid()) {
        console.error('[CrawlerEngine] BrowserManager is not initialized correctly.');
        this.state.setStage('failed', '브라우저 초기화 실패');
        this.isCrawling = false; // Ensure isCrawling is reset
        // Clean up the browser manager if initialization failed right away
        if (this.browserManager) {
            await this.browserManager.cleanupResources();
            this.browserManager = null;
        }
        return false;
      }

      // 사용자 설정 가져오기 (CRAWL-RANGE-001) - from the session config
      const userPageLimit = sessionConfig.pageRangeLimit;
      
      // 제품 목록 수집기 생성 (1단계) - Pass the session config for consistency
      const productListCollector = new ProductListCollector(this.state, this.abortController, sessionConfig, this.browserManager!);
      
      // totalPages와 lastPageProductCount 정보 가져오기
      const { totalPages: totalPagesFromCache, lastPageProductCount } = await productListCollector.fetchTotalPagesCached(true);
      
      // 크롤링 범위 계산
      const { startPage, endPage } = await PageIndexManager.calculateCrawlingRange(
        totalPagesFromCache, 
        lastPageProductCount || 0,
        userPageLimit,
        sessionConfig // 세션 설정을 명시적으로 전달
      );
      
      // 크롤링할 페이지가 없는 경우 종료
      if (startPage <= 0 || endPage <= 0 || startPage < endPage) {
        console.log('[CrawlerEngine] No pages to crawl.');
        this.isCrawling = false;
        return true;
      }
      
      // 총 크롤링할 페이지 수 계산
      const totalPagesToCrawl = startPage - endPage + 1;
      console.log(`[CrawlerEngine] Total pages to crawl: ${totalPagesToCrawl}, from page ${startPage} to ${endPage}`);

      // Define the enhanced progress callback
      const enhancedProgressUpdater = (
        processedSuccessfully: number, 
        totalPagesInStage: number, 
        stage1PageStatuses: PageProcessingStatusItem[], 
        currentOverallRetryCountForStage: number, 
<<<<<<< HEAD
        stage1StartTime: number, // Received from ProductListCollector
        isStageComplete: boolean = false,
        timeEstimate?: { // 추가된 시간 예측 정보
          estimatedTotalTimeMs: number, 
          remainingTimeMs: number
        }
=======
        stage1StartTime: number,
        isStageComplete: boolean = false
>>>>>>> 6b0cd942
      ) => {
        updateProductListProgress(
          processedSuccessfully, 
          totalPagesInStage, 
          stage1StartTime,
          stage1PageStatuses, 
          currentOverallRetryCountForStage, 
<<<<<<< HEAD
          currentConfig.productListRetryCount, // Max retries from config
          isStageComplete,
          timeEstimate // 새로운 시간 예측 정보 전달
=======
          sessionConfig.productListRetryCount,
          isStageComplete
>>>>>>> 6b0cd942
        );
      };
      
      // 결과를 저장할 변수 초기화
      let allCollectedProducts: Product[] = [];
      let batchNumber = 0;
      let totalBatches = 1; // 기본값: 1 (비배치 처리의 경우)
      
      // 배치 처리가 활성화되고 크롤링할 페이지가 배치 크기보다 큰 경우 배치 처리 실행
      if (enableBatchProcessing && totalPagesToCrawl > batchSize) {
        console.log(`[CrawlerEngine] Using batch processing with ${batchSize} pages per batch`);
        
        // 배치 수 계산
        totalBatches = Math.ceil(totalPagesToCrawl / batchSize);
        let currentPage = startPage;
        
        // 각 배치 처리
        for (let batch = 0; batch < totalBatches; batch++) {
          if (this.abortController.signal.aborted) {
            console.log('[CrawlerEngine] Crawling aborted during batch processing.');
            break;
          }
          
          batchNumber = batch + 1;
          console.log(`[CrawlerEngine] Processing batch ${batchNumber}/${totalBatches}`);
          
          // 배치 정보 업데이트 (UI에 표시)
          crawlerEvents.emit('crawlingProgress', {
            currentBatch: batchNumber,
            totalBatches: totalBatches,
            batchRetryCount: 0,
            batchRetryLimit: batchRetryLimit,
            status: 'running',
            currentStage: 1,
            currentStep: '1단계: 제품 목록 수집',
            message: `배치 처리 중: ${batchNumber}/${totalBatches} 배치 - 1단계: 제품 목록 수집`
          });
          
          // 배치 범위 계산
          const batchEndPage = Math.max(endPage, currentPage - batchSize + 1);
          const batchRange = {
            startPage: currentPage,
            endPage: batchEndPage
          };
          
          let batchSuccess = false;
          let batchRetryCount = 0;
          let batchProducts: Product[] = [];
          
          // 1단계: 배치 수집 시도 (실패 시 재시도)
          while (!batchSuccess && batchRetryCount <= batchRetryLimit) {
            try {
              if (batchRetryCount > 0) {
                console.log(`[CrawlerEngine] Retrying batch ${batchNumber} 1단계 (attempt ${batchRetryCount}/${batchRetryLimit})`);
                
                // 재시도 상태 업데이트
                crawlerEvents.emit('crawlingProgress', {
                  currentBatch: batchNumber,
                  totalBatches: totalBatches,
                  batchRetryCount: batchRetryCount,
                  batchRetryLimit: batchRetryLimit,
                  message: `배치 ${batchNumber} 1단계 재시도 중 (${batchRetryCount}/${batchRetryLimit})`
                });
                
                // 재시도 전 잠시 대기 (지수 백오프 적용)
                const retryDelay = Math.min(batchDelayMs * (1.5 ** batchRetryCount), 30000);
                console.log(`[CrawlerEngine] Waiting ${retryDelay}ms before retry...`);
                await new Promise(resolve => setTimeout(resolve, retryDelay));
              }
              
              // 이 배치를 위한 새로운 수집기 생성
              const batchCollector = new ProductListCollector(
                this.state,
                this.abortController,
                sessionConfig,
                this.browserManager!
              );
              
              batchCollector.setProgressCallback(enhancedProgressUpdater);
              
              // 이 배치에 대한 페이지 범위 설정
              console.log(`[CrawlerEngine] Collecting batch ${batchNumber} range: ${batchRange.startPage} to ${batchRange.endPage}${batchRetryCount > 0 ? ` (retry ${batchRetryCount})` : ''}`);
              batchProducts = await batchCollector.collectPageRange(batchRange);
              
              // 이 배치의 실패 확인
              const failedPages = this.state.getFailedPages();
              
              // 재시도 결과 확인
              if (failedPages.length === 0) {
                // 성공한 경우
                batchSuccess = true;
                console.log(`[CrawlerEngine] Batch ${batchNumber} 1단계 completed successfully${batchRetryCount > 0 ? ` after ${batchRetryCount} retries` : ''}`);
              } else {
                // 실패한 경우
                console.warn(`[CrawlerEngine] Batch ${batchNumber} 1단계 attempt ${batchRetryCount + 1} failed with ${failedPages.length} failed pages.`);
                
                // 재시도 횟수 증가
                batchRetryCount++;
                
                // 마지막 시도였다면 실패로 처리
                if (batchRetryCount > batchRetryLimit) {
                  console.error(`[CrawlerEngine] Batch ${batchNumber} 1단계 failed after ${batchRetryLimit} retries.`);
                  
                  // 실패 이벤트 발행
                  const message = `배치 ${batchNumber} 1단계 처리 실패 (${batchRetryLimit}회 재시도 후)`;
                  this.state.reportCriticalFailure(message);
                  return false;
                }
                
                // 실패한 페이지 초기화 (재시도를 위해)
                this.state.resetFailedPages();
              }
              
              // 수집기 리소스 정리
              await batchCollector.cleanupResources();
              
            } catch (error) {
              console.error(`[CrawlerEngine] Error processing batch ${batchNumber} 1단계:`, error);
              
              // 재시도 횟수 증가
              batchRetryCount++;
              
              // 마지막 시도였다면 오류 발생
              if (batchRetryCount > batchRetryLimit) {
                const errorMessage = error instanceof Error ? error.message : String(error);
                const message = `배치 ${batchNumber} 1단계 처리 중 오류 발생 (${batchRetryLimit}회 재시도 후): ${errorMessage}`;
                this.state.reportCriticalFailure(message);
                return false;
              }
            }
          }
          
          // Add the batch products to the overall collection
          allCollectedProducts = allCollectedProducts.concat(batchProducts);
          
          if (batchSuccess && batchProducts.length > 0) {
            // 2단계: 제품 상세 정보 수집 및 DB 저장
            crawlerEvents.emit('crawlingProgress', {
              currentBatch: batchNumber,
              totalBatches: totalBatches,
              batchRetryCount: 0,
              batchRetryLimit: batchRetryLimit,
              status: 'running',
              currentStage: 3,
              currentStep: '3단계: 제품 상세 정보 수집',
              message: `배치 처리 중: ${batchNumber}/${totalBatches} 배치 - 2단계: 제품 상세 정보 수집`
            });
            
            console.log(`[CrawlerEngine] Starting batch ${batchNumber} 2단계 (detail collection) with ${batchProducts.length} products`);
            
            // 2단계 시작 시간
            const detailStartTime = Date.now();
            
            // 2단계 진행 상황 초기화
            updateProductDetailProgress(0, batchProducts.length, detailStartTime, false, 0, 0, batchNumber, totalBatches);
            
            // 2단계 상세 정보 수집기 생성
            const batchDetailCollector = new ProductDetailCollector(
              this.state,
              this.abortController!,
              sessionConfig,
              this.browserManager!,
              batchNumber,
              totalBatches
            );
            
            try {
              // 이 배치의 제품 상세 정보 수집
              const batchMatterProducts = await batchDetailCollector.collect(batchProducts);
              
              // 2단계 완료 이벤트
              updateProductDetailProgress(
                batchProducts.length, 
                batchProducts.length, 
                detailStartTime, 
                true,
                0,
                0,
                batchNumber,
                totalBatches
              );
              
              // DB 저장 단계
              crawlerEvents.emit('crawlingProgress', {
                currentBatch: batchNumber,
                totalBatches: totalBatches,
                status: 'running',
                currentStage: 3,
                currentStep: '3단계: DB 저장',
                message: `배치 처리 중: ${batchNumber}/${totalBatches} 배치 - DB 저장`
              });
              
              // 배치 결과를 DB에 저장
              if (sessionConfig.autoAddToLocalDB && batchMatterProducts.length > 0) {
                try {
                  console.log(`[CrawlerEngine] Saving batch ${batchNumber} products to DB (${batchMatterProducts.length} products)`);
                  
                  // 임시 파일 저장 (백업 용도)
                  const batchFilename = `batch_${batchNumber}_${Date.now()}.json`;
                  try {
                    await this.saveBatchToTempFile(batchMatterProducts, batchFilename);
                  } catch (saveErr: unknown) {
                    const errorMessage = (saveErr as Error)?.message || String(saveErr);
                    console.warn(`[CrawlerEngine] Failed to save temporary batch file: ${errorMessage}`);
                  }
                  
                  // DB에 저장
                  const saveResult = await saveProductsToDb(batchMatterProducts);
                  
                  // 저장 결과 로그
                  console.log(`[CrawlerEngine] Batch ${batchNumber} DB Save Result: ${saveResult.added} added, ${saveResult.updated} updated`);
                  
                  // DB 저장 완료 이벤트
                  crawlerEvents.emit('dbSaveComplete', {
                    success: true,
                    added: saveResult.added,
                    updated: saveResult.updated,
                    unchanged: saveResult.unchanged,
                    failed: saveResult.failed,
                    message: `배치 ${batchNumber}: ${saveResult.added}개 추가, ${saveResult.updated}개 업데이트됨`
                  });
                  
                  // 배치 처리 중이라도 최종 카운트는 계속 누적 업데이트
                  this.handleDatabaseSaveResult(saveResult);
                } catch (dbError: unknown) {
                  console.error(`[CrawlerEngine] Error saving batch ${batchNumber} to DB:`, dbError);
                  
                  // DB 저장 오류 이벤트
                  crawlerEvents.emit('dbSaveError', {
                    error: `배치 ${batchNumber} DB 저장 오류: ${(dbError as Error)?.message || String(dbError)}`
                  });
                }
              } else {
                console.log(`[CrawlerEngine] Skipping DB save for batch ${batchNumber} (auto-save disabled or no products)`);
                
                // DB 저장 스킵 이벤트
                crawlerEvents.emit('dbSaveSkipped', {
                  message: `배치 ${batchNumber} DB 저장 건너뜀 (${sessionConfig.autoAddToLocalDB ? '제품 없음' : '자동 저장 비활성화'})`,
                  count: batchMatterProducts.length
                });
              }
              
              // 배치 제품 정보 전체 목록에 추가
              allCollectedProducts = allCollectedProducts.concat(batchProducts);
              
              console.log(`[CrawlerEngine] Batch ${batchNumber} complete`);
              
            } catch (detailError: unknown) {
              console.error(`[CrawlerEngine] Error in batch ${batchNumber} 2단계 (detail collection):`, detailError);
              
              // 2단계 오류 이벤트
              const errorMessage = (detailError as Error)?.message || String(detailError);
              const message = `배치 ${batchNumber} 2단계 처리 중 오류 발생: ${errorMessage}`;
              
              crawlerEvents.emit('crawlingProgress', {
                currentBatch: batchNumber,
                totalBatches: totalBatches,
                message: message,
                error: errorMessage
              });
              
              // 치명적인 오류인 경우에만 전체 크롤링 중단
              if ((detailError as Error)?.message?.includes('CRITICAL')) {
                this.state.reportCriticalFailure(message);
                return false;
              }
            }
          } else {
            console.warn(`[CrawlerEngine] Batch ${batchNumber} has no products to process in 2단계, skipping`);
          }
          
          // 이 배치의 실패 확인 (최종 상태)
          const currentFailedPages = this.state.getFailedPages();
          if (currentFailedPages.length > 0) {
            console.warn(`[CrawlerEngine] Batch ${batchNumber} completed with ${currentFailedPages.length} failed pages.`);
          }
          
          // 다음 배치 준비
          currentPage = batchEndPage - 1;
          
          // 배치 간 지연 추가
          if (batch < totalBatches - 1) {
            console.log(`[CrawlerEngine] Batch ${batchNumber} complete. Waiting ${batchDelayMs}ms before next batch...`);
            
            crawlerEvents.emit('crawlingProgress', {
              currentBatch: batchNumber,
              totalBatches: totalBatches,
              status: 'running',
              currentStage: 1,
              currentStep: '1단계: 배치 간 대기',
              message: `배치 ${batchNumber} 완료. 다음 배치 준비 중...`
            });
            
            await new Promise(resolve => setTimeout(resolve, batchDelayMs));
          }
        }
      } else {
        // 작은 수집에 대해서는 원래 비배치 프로세스 사용
        console.log('[CrawlerEngine] Using standard processing (no batching needed)');
        productListCollector.setProgressCallback(enhancedProgressUpdater);
        allCollectedProducts = await productListCollector.collect(userPageLimit);
      }
      
      // 크롤링 제품 목록 사용
      const products = allCollectedProducts;
      
      // 배치 처리 완료 알림
      crawlerEvents.emit('crawlingProgress', {
        message: '1단계: 제품 목록 수집이 완료되었습니다. 2단계를 시작합니다.',
        status: 'completed_stage_1',
        currentStage: 1,
        currentStep: '1단계 완료',
        // 배치 정보 유지 (배치 처리된 경우)
        currentBatch: enableBatchProcessing && totalPagesToCrawl > batchSize ? totalBatches : undefined,
        totalBatches: enableBatchProcessing && totalPagesToCrawl > batchSize ? totalBatches : undefined
      });
      
      console.log('[CrawlerEngine] Stage 1 (Product List Collection) completed successfully. Proceeding to Stage 2.');

      // 중단 여부 확인 - 명시적으로 요청된 중단만 처리
      if (this.abortController?.signal.aborted) {
        console.log('[CrawlerEngine] Crawling was explicitly stopped after product list collection.');
        this.isCrawling = false;
        return true;
      }

      // 제품 목록 결과 저장
      this.handleListCrawlingResults(products);

      // 2단계: 로컬DB 상태 체크 및 중복 필터링
      console.log('[CrawlerEngine] Starting 2단계: 로컬DB 중복 체크');
      this.state.setStage('validation:init', '2단계: 로컬DB 중복 검증 중');
      
      // ProductValidationCollector 인스턴스 생성
      const productValidationCollector = new ProductValidationCollector(this.state, sessionConfig);
      
      // 제품 검증 및 필터링 수행
      const { 
        newProducts, 
        existingProducts, 
        duplicateProducts, 
        validationSummary 
      } = await productValidationCollector.validateAndFilterProducts(products);
      
      // 검증 결과 로깅
      console.log(`[CrawlerEngine] 검증 완료: 신규 ${newProducts.length}개, 기존 ${existingProducts.length}개, 중복 ${duplicateProducts.length}개`);
      
      // 검증 결과에 기반한 크롤링 범위 적절성 평가
      const { isRangeAppropriate, recommendations } = 
        productValidationCollector.validateCrawlingRange(validationSummary);
      
      // 범위 적절성 결과 로깅
      console.log(`[CrawlerEngine] 크롤링 범위 적절성: ${isRangeAppropriate ? '적절함' : '부적절함'}`);
      
      // 권장사항이 있는 경우 UI에 표시
      if (recommendations.length > 0) {
        console.log('[CrawlerEngine] 크롤링 범위 권장사항:', recommendations);
        
        // 진행 상태에 권장사항 추가
        this.state.updateProgress({
          rangeRecommendations: recommendations
        });
      }
      
      console.log(`[CrawlerEngine] 검증 완료: 
        - 총 수집 제품: ${validationSummary.totalProducts}개
        - 신규 제품: ${validationSummary.newProducts}개 (${(100 - validationSummary.skipRatio).toFixed(1)}%)
        - 기존 제품: ${validationSummary.existingProducts}개
        - 중복 제품: ${validationSummary.duplicateProducts}개 (${validationSummary.duplicateRatio.toFixed(1)}%)
      `);
      
      // 검증 단계 완료
      this.state.setStage('validation:complete', '2단계: 로컬DB 중복 검증 완료');

      // 치명적 오류 확인 - 하지만 성공적인 수집이 있었다면 오류를 무시
      const hasCriticalFailures = this.state.hasCriticalFailures();
      const hasSuccessfulCollection = products.length > 0;

      if (hasCriticalFailures && !hasSuccessfulCollection) {
        const message = '제품 목록 수집 중 심각한 오류가 발생했고 수집된 제품이 없습니다. 크롤링 중단.';
        console.error(`[CrawlerEngine] ${message}`);
        this.state.reportCriticalFailure(message);
        this.isCrawling = false;
        return false;
      } else if (hasCriticalFailures && hasSuccessfulCollection) {
        console.warn(`[CrawlerEngine] 일부 오류가 있었지만 ${products.length}개 제품 수집에 성공했습니다. 계속 진행합니다.`);
        // 치명적 오류 상태를 정리하고 계속 진행
        this.state.clearCriticalFailures();
      }

      if (products.length === 0) {
        console.log('[CrawlerEngine] No products found to process. Crawling complete.');
        this.finalizeSession(); // 세션 최종화 호출
        return true;
      }
      
      // 검증 결과에 따라 2단계에서는 신규 제품만 처리
      const productsForDetailStage = newProducts;
      
      if (productsForDetailStage.length === 0) {
        console.log('[CrawlerEngine] No new products to process after validation. Skipping detail stage.');
        this.state.setStage('completed', '새로운 제품이 없습니다. 크롤링이 완료되었습니다.');
        this.finalizeSession(); // 세션 최종화 호출
        return true;
      }
      
      console.log(`[CrawlerEngine] Found ${productsForDetailStage.length} new products to process in detail stage.`);

      // 성공률 확인
      const failedPages = this.state.getFailedPages();
      const successRate = totalPagesFromCache > 0 ? (totalPagesFromCache - failedPages.length) / totalPagesFromCache : 1;
      const successRatePercent = (successRate * 100).toFixed(1);
      
      // 실패 페이지가 있어도 충분한 제품이 수집되었다면 경고만 하고 계속 진행
      if (failedPages.length > 0) {
        const message = `[경고] 제품 목록 수집 성공률: ${successRatePercent}% (${totalPagesFromCache - failedPages.length}/${totalPagesFromCache}).`;
        console.warn(`[CrawlerEngine] ${message}`);
        
        // 제품이 충분히 수집되었다면 계속 진행
        if (products.length > 0) {
          console.log(`[CrawlerEngine] ${products.length}개 제품이 수집되어 계속 진행합니다.`);
          
          crawlerEvents.emit('crawlingWarning', {
            message: message + ' 수집된 제품으로 계속 진행합니다.',
            successRate: parseFloat(successRatePercent),
            failedPages: failedPages.length,
            totalPages: totalPagesFromCache,
            continueProcess: true // 계속 진행
          });
        } else {
          // 제품이 없는 경우에만 중단
          crawlerEvents.emit('crawlingWarning', {
            message: message + ' 수집된 제품이 없어 크롤링을 중단합니다.',
            successRate: parseFloat(successRatePercent),
            failedPages: failedPages.length,
            totalPages: totalPagesFromCache,
            continueProcess: false
          });
          
          this.state.setStage('failed', '제품 목록 수집 중 오류가 발생하여 크롤링이 중단되었습니다.');
          this.isCrawling = false;
          return false;
        }
      }

      // Continue to Stage 2 processing
      if (!enableBatchProcessing || totalPagesToCrawl <= batchSize) {
        // [NEW CODE START] Correctly setup CrawlerState for Stage 2 product detail collection
        // This ensures the UI displays the correct total number of products to be processed from Stage 1.
        console.log(`[CrawlerEngine] Preparing CrawlerState for Stage 2 (non-batch or small batch). Total new products from validation: ${productsForDetailStage.length}`);

        // Set the specific counter for total products in the detail stage.
        // This helps CrawlerState and UI to correctly track progress against the total items from Stage 1.
        this.state.setDetailStageProductCount(productsForDetailStage.length);
        console.log(`[CrawlerEngine] Called this.state.setDetailStageProductCount(${productsForDetailStage.length}) for Stage 2.`);

        // ✅ Explicitly set stage to productDetail to ensure UI recognizes Stage 3
        this.state.setStage('productDetail:init', '3단계: 제품 상세 정보 수집 시작');
        console.log(`[CrawlerEngine] Set stage to productDetail:init for Stage 3`);

        // Update the main progress state for the beginning of Stage 3.
        // This resets processed counts and sets the overall total for this stage.
        this.state.updateProgress({
            currentStage: CRAWLING_STAGE.PRODUCT_DETAIL, // Mark current stage as Product Detail (Stage 3)
            totalItems: productsForDetailStage.length,   // Total items to process in Stage 3
            processedItems: 0,                           // Reset processed items for Stage 3
            newItems: 0,                                 // Reset new items count
            updatedItems: 0,                             // Reset updated items count
            percentage: 0,                               // Reset percentage completion
            currentStep: '3단계: 제품 상세 정보 수집 초기화 중...',   // Initial status message for Stage 3
            currentPage: 0,                              // Reset current page (if applicable to Stage 3)
            totalPages: 0,                               // Reset total pages (if applicable to Stage 3)
            remainingTime: 0, // Stage 2 시작 시 예상 남은 시간 0으로 명확히
        });
        console.log(`[CrawlerEngine] Called this.state.updateProgress for start of Stage 2: totalItems=${productsForDetailStage.length}, processedItems=0.`);
        // [NEW CODE END]

        // 2/2단계: 제품 상세 정보 수집 시작 알림
        const detailStartTime = Date.now();
        updateProductDetailProgress(0, productsForDetailStage.length, detailStartTime, false, 0, 0, undefined, undefined);
        
        logger.info(`Found ${productsForDetailStage.length} new products to process. Starting detail collection...`);
        
        // 제품 상세 정보 수집기 생성 (2단계)
        const productDetailCollector = new ProductDetailCollector(this.state, this.abortController!, sessionConfig, this.browserManager!); // Pass session config for consistency
        
        // 제품 상세 정보 수집 실행
        const matterProducts = await productDetailCollector.collect(productsForDetailStage);

        // 2단계 완료 이벤트
        updateProductDetailProgress(
          productsForDetailStage.length, 
          productsForDetailStage.length, 
          detailStartTime, 
          true,
          0,
          0,
          undefined,
          undefined
        );

        // 중복 제거 및 정렬
        deduplicateAndSortMatterProducts(matterProducts);

        // 데이터 일관성 검증
        validateDataConsistency(products, matterProducts);

        // 제품 상세 결과 저장 및 처리
        await this.handleDetailCrawlingResults(matterProducts);
      } else {
        // 배치 처리를 사용한 경우에는 여기서 2단계 추가 작업을 할 필요가 없음
        console.log('[CrawlerEngine] All batches have been processed in batch mode, skipping additional detail collection.');
        
        // 모든 배치가 완료되었음을 알림
        crawlerEvents.emit('crawlingComplete', {
          success: true,
          count: products.length,
          message: '모든 배치가 처리되었습니다. 배치별 상세 정보가 이미 수집 및 저장되었습니다.',
          autoSavedToDb: sessionConfig.autoAddToLocalDB
        });
      }

      console.log('[CrawlerEngine] Crawling process completed successfully.');
      this.finalizeSession(); // 세션 최종화 호출
      return true;
    } catch (error) {
      this.handleCrawlingError(error);
      return false;
    } finally {
      if (this.browserManager) {
        await this.browserManager.cleanupResources(); // Cleanup BrowserManager
        this.browserManager = null;
      }
      // 모든 작업이 완료되었을 때만 크롤링 상태 변경
      this.isCrawling = false;

      // 이 시점에서 명시적으로 정리 - 리소스 누수 방지
      if (this.abortController && !this.abortController.signal.aborted) {
        // 모든 작업이 완료된 후 정리 목적으로만 abort 신호 발생
        this.abortController.abort('cleanup');
      }
      
      // 최종 완료 로그
      console.log('[CrawlerEngine] Crawling process finalized.');
    }
  }

  /**
   * 크롤링 작업을 중지
   */
  public stopCrawling(): boolean {
    if (!this.isCrawling || !this.abortController) {
      console.log('[CrawlerEngine] No crawling in progress to stop');
      return false;
    }

    console.log('[CrawlerEngine] Explicitly stopping crawling by user request');
    this.abortController.abort('user_request'); // 중단 이유 추가
    return true;
  }

  /**
   * 크롤링 상태 체크 요약 정보 반환
   */
  public async checkCrawlingStatus(): Promise<CrawlingSummary> {
    // 현재 세션의 설정이 있으면 사용하고, 없으면 최신 설정 가져옴
    const sessionConfig = this.sessionConfig || configManager.getConfig();
    console.log('[CrawlerEngine] checkCrawlingStatus called with config:', JSON.stringify(sessionConfig));
    
    let tempBrowserManager: BrowserManager | null = null;
    let createdTempBrowserManager = false;

    try {
      const dbSummary = await getDatabaseSummaryFromDb();
      console.log('[CrawlerEngine] Database summary fetched:', JSON.stringify(dbSummary));
      
      let totalPages = 0;
      let lastPageProductCount = 0;

      if (this.browserManager && await this.browserManager.isValid()) {
        tempBrowserManager = this.browserManager;
      } else {
        tempBrowserManager = new BrowserManager(sessionConfig);
        await tempBrowserManager.initialize();
        createdTempBrowserManager = true;
      }

      if (!await tempBrowserManager.isValid()) {
        throw new Error('Failed to initialize a valid BrowserManager for status check.');
      }

      const tempController = new AbortController();
      const collector = new ProductListCollector(this.state, tempController, sessionConfig, tempBrowserManager);
      
      try {
        const pageData = await collector.fetchTotalPagesCached(true); 
        totalPages = pageData.totalPages;
        lastPageProductCount = pageData.lastPageProductCount;
      } catch (fetchError: any) {
        const criticalErrorMessage = `사이트의 전체 페이지 정보를 가져오는데 실패했습니다 (재시도 포함): ${fetchError.message}`;
        console.error(`[CrawlerEngine] Critical error in checkCrawlingStatus during fetchTotalPagesCached: ${criticalErrorMessage}`, fetchError);
        
        crawlerEvents.emit('criticalError', criticalErrorMessage); 

        return {
          error: criticalErrorMessage,
          dbLastUpdated: null,
          dbProductCount: 0,
          siteTotalPages: 0,
          siteProductCount: 0,
          diff: 0,
          needCrawling: false,
          crawlingRange: { startPage: 0, endPage: 0 },
          selectedPageCount: 0,
          estimatedProductCount: 0,
          estimatedTotalTime: 0,
          lastPageProductCount: 0
        };
      }

      const siteProductCount = totalPages > 0 
        ? ((totalPages - 1) * sessionConfig.productsPerPage) + lastPageProductCount 
        : 0;
      
      const userPageLimit = sessionConfig.pageRangeLimit;

      let crawlingRange = { startPage: 0, endPage: 0 };
      if (totalPages > 0) {
          crawlingRange = await PageIndexManager.calculateCrawlingRange(
              totalPages,
              lastPageProductCount,
              userPageLimit,
              sessionConfig // 설정 객체 전달
          );
      }
    
      const selectedPageCount = crawlingRange.startPage > 0 && crawlingRange.endPage > 0 && crawlingRange.startPage >= crawlingRange.endPage
        ? crawlingRange.startPage - crawlingRange.endPage + 1 
        : 0;
      
      // actualTargetPageCountForStage1 계산 (selectedPageCount와 동일하게 사용)
      const actualTargetPageCountForStage1 = selectedPageCount;

      let estimatedProductCount = 0;
      if (selectedPageCount > 0) {
        if (selectedPageCount === 1 && totalPages === 1) {
            estimatedProductCount = lastPageProductCount;
        } else {
            let includesLastSitePage = false;
            if (crawlingRange.endPage === 1) {
                includesLastSitePage = true;
            }

            if (includesLastSitePage) {
                estimatedProductCount = ((selectedPageCount - 1) * sessionConfig.productsPerPage) + lastPageProductCount;
            } else {
                estimatedProductCount = selectedPageCount * sessionConfig.productsPerPage;
            }
        }
      }
            
      const estimatedTimePerPage = 5000;
      const estimatedTotalTime = selectedPageCount * estimatedTimePerPage;
      
      const safeDbSummary = {
        ...dbSummary,
        lastUpdated: dbSummary.lastUpdated ? dbSummary.lastUpdated.toISOString() : null
      };

      return {
        dbLastUpdated: safeDbSummary.lastUpdated,
        dbProductCount: safeDbSummary.productCount,
        siteTotalPages: totalPages,
        siteProductCount,
        diff: siteProductCount - dbSummary.productCount,
        needCrawling: siteProductCount > dbSummary.productCount && selectedPageCount > 0,
        crawlingRange,
        selectedPageCount,
        actualTargetPageCountForStage1, // 추가된 필드
        estimatedProductCount,
        estimatedTotalTime,
        userPageLimit: userPageLimit > 0 ? userPageLimit : undefined,
        lastPageProductCount
      };
    } catch (error) {
      const generalErrorMessage = error instanceof Error ? error.message : String(error);
      console.error(`[CrawlerEngine] General error in checkCrawlingStatus: ${generalErrorMessage}`, error);
      if (!(error instanceof Error && error.name === 'PageInitializationError')) { 
         crawlerEvents.emit('criticalError', `상태 확인 중 오류 발생: ${generalErrorMessage}`);
      }
      return {
        error: generalErrorMessage,
        dbLastUpdated: null,
        dbProductCount: 0,
        siteTotalPages: 0,
        siteProductCount: 0,
        diff: 0,
        needCrawling: false,
        crawlingRange: { startPage: 0, endPage: 0 },
        selectedPageCount: 0,
        actualTargetPageCountForStage1: 0, // 오류 발생 시 기본값
        estimatedProductCount: 0,
        estimatedTotalTime: 0,
        lastPageProductCount: 0
      };
    } finally {
      if (createdTempBrowserManager && tempBrowserManager) {
        await tempBrowserManager.cleanupResources();
      }
    }
  }

  /**
   * 제품 목록 크롤링 결과 처리 함수
   */
  private handleListCrawlingResults(products: Product[]): void {
    // 제품 목록 결과 파일로 저장
    try {
      saveProductsToFile(products);
    } catch (err) {
      console.error('[CrawlerEngine] Failed to save products json:', err);
    }

    // 결과 이벤트 발행
    const failedPages = this.state.getFailedPages();
    const failedPageErrors = this.state.getFailedPageErrors();

    // 실패 보고서 생성
    let failedReport: FailedPageReport[] = [];
    if (failedPages.length > 0) {
      failedReport = failedPages.map(pageNumber => ({
        pageNumber,
        errors: failedPageErrors[pageNumber] || []
      }));
      crawlerEvents.emit('crawlingFailedPages', failedReport);
    }

    // 크롤링 결과 중간 보고
    crawlerEvents.emit('crawlingPhase1Complete', {
      success: true,
      count: products.length,
      products: products,
      failedReport
    });
  }

  /**
   * 제품 상세 정보 크롤링 결과 처리 함수
   */
  private async handleDetailCrawlingResults(matterProducts: MatterProduct[]): Promise<void> {
    console.log(`[CrawlerEngine] handleDetailCrawlingResults called with ${matterProducts.length} products`);
    
    // 제품 상세 정보 결과 파일로 저장
    try {
      saveMatterProductsToFile(matterProducts);
    } catch (err) {
      console.error('[CrawlerEngine] Failed to save matter products json:', err);
    }

    // 결과 이벤트 발행
    const failedProducts = this.state.getFailedProducts();
    const failedProductErrors = this.state.getFailedProductErrors();

    // 실패 보고서 생성
    let failedReport: FailedProductReport[] = [];
    if (failedProducts.length > 0) {
      failedReport = failedProducts.map(url => ({
        url,
        errors: failedProductErrors[url] || []
      }));
      crawlerEvents.emit('crawlingFailedProducts', failedReport);
    }

    // 설정에 따라 자동으로 DB에 저장 - 메서드 전체에서 일관된 설정 사용
    // 세션 시작 시 저장한 설정을 사용하므로 여기서 새로 가져올 필요가 없음
    // 세션 내에서 설정 변경을 무시하는 것이 목적임
    const sessionConfig = this.sessionConfig || configManager.getConfig();
    console.log(`[CrawlerEngine] Current autoAddToLocalDB setting: ${sessionConfig.autoAddToLocalDB}`);
    
    if (sessionConfig.autoAddToLocalDB) {
      try {
        // 자동 저장 옵션이 켜져 있으면 DB에 저장
        console.log('[CrawlerEngine] Automatically saving collected products to DB per user settings...');
        
        if (matterProducts.length === 0) {
          console.log('[CrawlerEngine] No products to save to DB.');
          crawlerEvents.emit('dbSaveSkipped', {
            message: '저장할 제품 정보가 없습니다.',
            count: 0
          });
        } else {
          
          console.log(`[CrawlerEngine] Calling saveProductsToDb with ${matterProducts.length} products`);
          
          const saveResult = await saveProductsToDb(matterProducts);
          
          // 저장 결과 로그
          console.log(`[CrawlerEngine] DB Save Result: ${saveResult.added} added, ${saveResult.updated} updated, ${saveResult.unchanged} unchanged, ${saveResult.failed} failed`);
          
          // 상태 이벤트 발생 - DB 저장 결과
          crawlerEvents.emit('dbSaveComplete', {
            success: true,
            added: saveResult.added,
            updated: saveResult.updated,
            unchanged: saveResult.unchanged,
            failed: saveResult.failed,
            duplicateInfo: saveResult.duplicateInfo
          });
          
          // 최종 저장 결과로 크롤링 상태 카운터 업데이트
          this.handleDatabaseSaveResult(saveResult);
        }
      } catch (err) {
        console.error('[CrawlerEngine] Error saving products to DB:', err);
        console.error('[CrawlerEngine] Error details:', err instanceof Error ? err.stack : String(err));
        
        // 오류 이벤트 발생
        crawlerEvents.emit('dbSaveError', {
          message: 'Failed to save products to DB',
          error: err instanceof Error ? err.message : String(err)
        });
      }
    } else {
      console.log('[CrawlerEngine] Automatic DB save is disabled in settings. Products not saved to DB.');
      
      // 사용자에게 수동 저장이 필요함을 알리는 이벤트 발생
      crawlerEvents.emit('dbSaveSkipped', {
        message: '설정에 따라 제품이 DB에 자동 저장되지 않았습니다. 검토 후 수동으로 추가해주세요.',
        count: matterProducts.length
      });
    }

    // 크롤링 결과 보고
    crawlerEvents.emit('crawlingComplete', {
      success: true,
      count: matterProducts.length,
      products: matterProducts,
      failedReport,
      autoSavedToDb: sessionConfig.autoAddToLocalDB
    });
  }

  /**
   * 크롤링 오류 처리
   */
  private handleCrawlingError(error: unknown): void {
    const errorMessage = error instanceof Error ? error.message : String(error);
    console.error('[CrawlerEngine] Error during crawling process:', errorMessage);

    this.state.reportCriticalFailure(`크롤링 과정에서 오류가 발생했습니다: ${errorMessage}`);

    crawlerEvents.emit('crawlingError', {
      message: 'Crawling process failed',
      details: errorMessage
    });
  }

  /**
   * 배치 수집된 제품 정보를 임시 파일로 저장
   * @param products 저장할 Matter 제품 정보 배열
   * @param filename 저장할 파일 이름
   * @returns 저장된 파일 경로
   */
  private async saveBatchToTempFile(products: MatterProduct[], filename: string): Promise<string> {
    try {
      const fs = await import('fs');
      const path = await import('path');
      const outputDir = path.resolve(process.cwd(), 'dist-output', 'batch-temp');
      
      // 디렉토리가 없으면 생성
      if (!fs.existsSync(outputDir)) {
        fs.mkdirSync(outputDir, { recursive: true });
      }
      
      const filePath = path.join(outputDir, filename);
      fs.writeFileSync(filePath, JSON.stringify(products, null, 2), 'utf-8');
      console.log(`[CrawlerEngine] Batch products saved to ${filePath}`);
      return filePath;
    } catch (error) {
      console.error('[CrawlerEngine] Failed to save batch file:', error);
      throw error;
    }
  }

  /**
   * DB 저장 결과를 처리하고 최종 카운트 업데이트
   * 
   * 크롤링 중에는 새로운/업데이트된 항목으로 간주되었지만 실제 DB 저장 시
   * 다른 결과가 나올 수 있으므로 최종 결과를 기준으로 카운트 업데이트
   */
  private handleDatabaseSaveResult(saveResult: { 
    added: number; 
    updated: number; 
    unchanged?: number; 
    failed?: number; 
  }): void {
    // CrawlerState의 최종 카운트 업데이트 메서드 호출
    this.state.updateFinalCounts(
      saveResult.added, 
      saveResult.updated, 
      saveResult.unchanged || 0, 
      saveResult.failed || 0
    );
    
    console.log(`[CrawlerEngine] Final counts updated based on DB results: ${saveResult.added} new, ${saveResult.updated} updated`);
  }

  /**
   * 크롤링 세션을 최종화하고 일관된 완료 상태를 보장
   * 이 메서드는 모든 데이터 수집이 완료된 후 호출되어야 함
   */
  private finalizeSession(): void {
    console.log('[CrawlerEngine] Finalizing crawling session...');
    // 상태를 완료로 설정
    this.state.setStage('completed', '크롤링이 성공적으로 완료되었습니다.');
    this.isCrawling = false;
    // 최종 진행 상태 업데이트 - 100% 완료 상태로 설정
    const progressData = this.state.getProgressData();
    
    // forceProgressSync를 사용하여 완료 상태 동기화
    this.state.forceProgressSync(progressData.totalItems || 0, progressData.totalItems || 0);
    
    this.state.updateProgress({
      ...progressData,
      percentage: 100,
      status: 'completed',
      currentStage: 0, // 명시적으로 완료 상태(0)로 설정
      stage: 'complete', // UI에서 사용하는 완료 상태 설정
      elapsedTime: progressData.startTime ? Date.now() - progressData.startTime : 0,
      remainingTime: 0, // 완료 시 남은 시간은 0
      message: '크롤링이 성공적으로 완료되었습니다.'
    });
    // 완료 이벤트 명확히 전달
    crawlerEvents.emit('crawlingComplete', {
      message: '크롤링이 성공적으로 완료되었습니다.',
      timestamp: Date.now()
    });
    if (this.abortController && !this.abortController.signal.aborted) {
      this.abortController.abort('cleanup');
    }
    console.log('[CrawlerEngine] Session finalized successfully');
  }

  /**
   * 누락된 제품을 위한 비연속 페이지 범위 크롤링
   * MissingPageCalculator에서 계산된 여러 범위를 처리
   * @param ranges 크롤링할 페이지 범위 배열
   * @param config 크롤러 설정
   * @returns 크롤링 성공 여부
   */
  public async crawlMissingProductPages(ranges: CrawlingRange[], config: CrawlerConfig): Promise<boolean> {
    if (this.isCrawling) {
      console.log('[CrawlerEngine] Crawling is already in progress.');
      return false;
    }

    console.log(`[CrawlerEngine] Starting missing product collection for ${ranges.length} ranges`);
    
    // 세션 설정 초기화
    this.sessionConfig = config;
    const sessionConfig = this.sessionConfig;
    
    // 로깅 시스템 초기화
    logger.initializeFromConfig(sessionConfig);
    logger.info('Missing product crawling session started', 'CrawlerEngine');
    
    // 배치 처리 설정
    const batchSize = sessionConfig.batchSize || 30;
    const batchDelayMs = sessionConfig.batchDelayMs || 2000;
    const batchRetryLimit = sessionConfig.batchRetryLimit || 3;
    
    // 크롤링 상태 초기화
    initializeCrawlingState();
    this.state.reset();
    this.isCrawling = true;
    this.abortController = new AbortController();
    this.browserManager = new BrowserManager(sessionConfig);

    try {
      console.log('[CrawlerEngine] Starting missing product pages crawling process...');
      
      // 초기 크롤링 상태 이벤트
      initializeCrawlingProgress('누락된 제품 페이지 수집을 시작합니다...', CRAWLING_STAGE.PRODUCT_LIST);
      
      let allCollectedProducts: Product[] = [];
      let totalRangesProcessed = 0;
      
      // 각 범위별로 처리
      for (const range of ranges) {
        if (this.abortController.signal.aborted) {
          console.log('[CrawlerEngine] Missing product crawling aborted during range processing.');
          break;
        }
        
        totalRangesProcessed++;
        const rangeId = `${range.startPage}-${range.endPage}`;
        
        console.log(`[CrawlerEngine] Processing range ${totalRangesProcessed}/${ranges.length}: Pages ${range.startPage} to ${range.endPage} (${range.reason})`);
        
        // 범위 내 페이지 수 계산
        const totalPagesInRange = range.startPage - range.endPage + 1;
        
        // 범위가 배치 크기보다 큰 경우 배치 처리
        if (totalPagesInRange > batchSize) {
          console.log(`[CrawlerEngine] Range ${rangeId} has ${totalPagesInRange} pages, using batch processing`);
          
          let currentPage = range.startPage;
          let batchNumber = 0;
          const totalBatches = Math.ceil(totalPagesInRange / batchSize);
          
          while (currentPage >= range.endPage) {
            if (this.abortController.signal.aborted) {
              console.log('[CrawlerEngine] Missing product crawling aborted during batch processing.');
              break;
            }
            
            batchNumber++;
            const batchEndPage = Math.max(range.endPage, currentPage - batchSize + 1);
            const batchRange = {
              startPage: currentPage,
              endPage: batchEndPage
            };
            
            console.log(`[CrawlerEngine] Processing batch ${batchNumber}/${totalBatches} for range ${rangeId}: ${batchRange.startPage} to ${batchRange.endPage}`);
            
            let batchSuccess = false;
            let batchRetryCount = 0;
            let batchProducts: Product[] = [];
            
            // 배치 재시도 로직
            while (!batchSuccess && batchRetryCount <= batchRetryLimit) {
              try {
                if (batchRetryCount > 0) {
                  console.log(`[CrawlerEngine] Retrying batch ${batchNumber} for range ${rangeId} (attempt ${batchRetryCount}/${batchRetryLimit})`);
                  
                  const retryDelay = Math.min(batchDelayMs * (1.5 ** batchRetryCount), 30000);
                  console.log(`[CrawlerEngine] Waiting ${retryDelay}ms before retry...`);
                  await new Promise(resolve => setTimeout(resolve, retryDelay));
                }
                
                // 배치용 수집기 생성
                const batchCollector = new ProductListCollector(
                  this.state,
                  this.abortController,
                  sessionConfig,
                  this.browserManager!
                );
                
                // 진행 상황 콜백 설정
                batchCollector.setProgressCallback((processedSuccessfully, totalPagesInStage, stage1PageStatuses, currentOverallRetryCountForStage, stage1StartTime, isStageComplete) => {
                  updateProductListProgress(
                    processedSuccessfully,
                    totalPagesInStage,
                    stage1StartTime,
                    stage1PageStatuses,
                    currentOverallRetryCountForStage,
                    sessionConfig.productListRetryCount,
                    isStageComplete
                  );
                });
                
                console.log(`[CrawlerEngine] Collecting batch ${batchNumber} range: ${batchRange.startPage} to ${batchRange.endPage} for missing products`);
                batchProducts = await batchCollector.collectPageRange(batchRange);
                
                // 실패 확인
                const failedPages = this.state.getFailedPages();
                
                if (failedPages.length === 0) {
                  batchSuccess = true;
                  console.log(`[CrawlerEngine] Batch ${batchNumber} for range ${rangeId} completed successfully${batchRetryCount > 0 ? ` after ${batchRetryCount} retries` : ''}`);
                } else {
                  console.warn(`[CrawlerEngine] Batch ${batchNumber} for range ${rangeId} attempt ${batchRetryCount + 1} failed with ${failedPages.length} failed pages.`);
                  batchRetryCount++;
                  
                  if (batchRetryCount > batchRetryLimit) {
                    console.error(`[CrawlerEngine] Batch ${batchNumber} for range ${rangeId} failed after ${batchRetryLimit} retries.`);
                    // 실패해도 다음 배치로 계속 진행
                    batchSuccess = true; // 루프를 빠져나가기 위해
                  } else {
                    // 실패한 페이지 초기화 (재시도를 위해)
                    this.state.resetFailedPages();
                  }
                }
                
                // 수집기 리소스 정리
                await batchCollector.cleanupResources();
                
              } catch (error) {
                console.error(`[CrawlerEngine] Error processing batch ${batchNumber} for range ${rangeId}:`, error);
                batchRetryCount++;
                
                if (batchRetryCount > batchRetryLimit) {
                  console.error(`[CrawlerEngine] Batch ${batchNumber} for range ${rangeId} failed after ${batchRetryLimit} retries.`);
                  batchSuccess = true; // 루프를 빠져나가기 위해
                }
              }
            }
            
            // 배치 결과를 전체 결과에 추가
            allCollectedProducts = allCollectedProducts.concat(batchProducts);
            
            // 다음 페이지로 이동
            currentPage = batchEndPage - 1;
            
            // 배치 간 지연
            if (currentPage >= range.endPage && batchDelayMs > 0) {
              console.log(`[CrawlerEngine] Waiting ${batchDelayMs}ms before next batch...`);
              await new Promise(resolve => setTimeout(resolve, batchDelayMs));
            }
          }
        } else {
          // 배치 크기보다 작은 범위는 직접 처리
          console.log(`[CrawlerEngine] Range ${rangeId} has ${totalPagesInRange} pages, processing directly`);
          
          try {
            const rangeCollector = new ProductListCollector(
              this.state,
              this.abortController,
              sessionConfig,
              this.browserManager!
            );
            
            // 진행 상황 콜백 설정
            rangeCollector.setProgressCallback((processedSuccessfully, totalPagesInStage, stage1PageStatuses, currentOverallRetryCountForStage, stage1StartTime, isStageComplete) => {
              updateProductListProgress(
                processedSuccessfully,
                totalPagesInStage,
                stage1StartTime,
                stage1PageStatuses,
                currentOverallRetryCountForStage,
                sessionConfig.productListRetryCount,
                isStageComplete
              );
            });
            
            const rangeProducts = await rangeCollector.collectPageRange({
              startPage: range.startPage,
              endPage: range.endPage
            });
            
            allCollectedProducts = allCollectedProducts.concat(rangeProducts);
            
            // 수집기 리소스 정리
            await rangeCollector.cleanupResources();
            
          } catch (error) {
            console.error(`[CrawlerEngine] Error processing range ${rangeId}:`, error);
            // 오류가 있어도 다음 범위로 계속 진행
          }
        }
        
        // 범위 간 지연 (마지막 범위가 아닌 경우)
        if (totalRangesProcessed < ranges.length && batchDelayMs > 0) {
          console.log(`[CrawlerEngine] Waiting ${batchDelayMs}ms before next range...`);
          await new Promise(resolve => setTimeout(resolve, batchDelayMs));
        }
      }
      
      console.log(`[CrawlerEngine] Missing product page collection completed. Collected ${allCollectedProducts.length} products from ${totalRangesProcessed} ranges.`);
      
      if (allCollectedProducts.length === 0) {
        console.log('[CrawlerEngine] No products found in missing page ranges.');
        this.finalizeSession();
        return true;
      }
      
      // 2단계: 수집된 제품의 상세 정보 크롤링 (기존 로직 재사용)
      this.state.setStage('productDetail:init', '2/3단계: 제품 상세 정보 수집 중...');
      
      const detailCollector = new ProductDetailCollector(
        this.state,
        this.abortController,
        sessionConfig,
        this.browserManager!
      );
      
      const matterProducts = await detailCollector.collect(allCollectedProducts);
      
      console.log(`[CrawlerEngine] Missing product detail collection completed. Processed ${matterProducts.length} products.`);
      
      // 3단계: 데이터 저장 (자동 저장이 활성화된 경우)
      if (sessionConfig.autoAddToLocalDB && matterProducts.length > 0) {
        this.state.setStage('completed', '3/3단계: 로컬 DB 저장 중...');
        
        try {
          const saveResult = await saveProductsToDb(matterProducts);
          console.log(`[CrawlerEngine] Missing products saved to database: ${saveResult.added} new, ${saveResult.updated} updated`);
          
          this.handleDatabaseSaveResult(saveResult);
        } catch (error) {
          console.error('[CrawlerEngine] Failed to save missing products to database:', error);
        }
      }
      
      // 완료 처리
      this.finalizeSession();
      return true;
      
    } catch (error) {
      console.error('[CrawlerEngine] Error during missing product crawling:', error);
      this.handleCrawlingError(error);
      return false;
    } finally {
      // 리소스 정리
      if (this.browserManager) {
        await this.browserManager.cleanupResources();
        this.browserManager = null;
      }
      this.isCrawling = false;
    }
  }
}<|MERGE_RESOLUTION|>--- conflicted
+++ resolved
@@ -150,17 +150,8 @@
         totalPagesInStage: number, 
         stage1PageStatuses: PageProcessingStatusItem[], 
         currentOverallRetryCountForStage: number, 
-<<<<<<< HEAD
-        stage1StartTime: number, // Received from ProductListCollector
-        isStageComplete: boolean = false,
-        timeEstimate?: { // 추가된 시간 예측 정보
-          estimatedTotalTimeMs: number, 
-          remainingTimeMs: number
-        }
-=======
         stage1StartTime: number,
         isStageComplete: boolean = false
->>>>>>> 6b0cd942
       ) => {
         updateProductListProgress(
           processedSuccessfully, 
@@ -168,14 +159,8 @@
           stage1StartTime,
           stage1PageStatuses, 
           currentOverallRetryCountForStage, 
-<<<<<<< HEAD
-          currentConfig.productListRetryCount, // Max retries from config
-          isStageComplete,
-          timeEstimate // 새로운 시간 예측 정보 전달
-=======
           sessionConfig.productListRetryCount,
           isStageComplete
->>>>>>> 6b0cd942
         );
       };
       
