--- conflicted
+++ resolved
@@ -42,16 +42,8 @@
   private abortController: AbortController;
   private readonly config: CrawlerConfig;
   private browserManager: BrowserManager;
-<<<<<<< HEAD
-  
-  // 설정 캐싱 관련 변수 (1. 설정 캐싱)
-  private cachedMinDelay: number;
-  private cachedMaxDelay: number;
-  private cachedDetailTimeout: number;
-=======
   private currentBatch?: number;
   private totalBatches?: number;
->>>>>>> 6b0cd942
 
   constructor(
     state: CrawlerState,
@@ -65,13 +57,6 @@
     this.abortController = abortController;
     this.config = config;
     this.browserManager = browserManager;
-<<<<<<< HEAD
-    
-    // 설정 캐싱 초기화 (1. 설정 캐싱)
-    this.cachedMinDelay = config.minRequestDelayMs ?? 100;
-    this.cachedMaxDelay = config.maxRequestDelayMs ?? 2200;
-    this.cachedDetailTimeout = config.productDetailTimeoutMs ?? 60000;
-=======
     this.currentBatch = currentBatch;
     this.totalBatches = totalBatches;
   }
@@ -1019,7 +1004,6 @@
     } else {
       fields.pid = this.normalizeHexId(fields.pid);
     }
->>>>>>> 6b0cd942
   }
 
   private extractFromTextBlocks($: cheerio.CheerioAPI, fields: Record<string, any>): void {
@@ -1140,101 +1124,6 @@
   }
 
   /**
-<<<<<<< HEAD
-   * 페이지 최적화를 위한 메서드 (2. 리소스 로딩 최적화)
-   */
-  private async optimizePage(page: Page): Promise<void> {
-    // 더 공격적인 리소스 차단
-    await page.route('**/*', (route) => {
-      const request = route.request();
-      const resourceType = request.resourceType();
-      const url = request.url();
-      
-      // HTML과 필수 CSS만 허용
-      if (resourceType === 'document' || 
-          (resourceType === 'stylesheet' && url.includes('main'))) {
-        route.continue();
-      } else {
-        route.abort();
-      }
-    });
-  }
-
-  /**
-   * 최적화된 네비게이션 함수 (4. 페이지 네비게이션 최적화)
-   */
-  private async optimizedNavigation(page: Page, url: string, timeout: number): Promise<boolean> {
-    let navigationSucceeded = false;
-    
-    try {
-      // 첫 시도: 매우 짧은 타임아웃으로 시도
-      await page.goto(url, { 
-        waitUntil: 'domcontentloaded', // 더 가벼운 로드 조건
-        timeout: Math.min(5000, timeout / 3) // 매우 짧은 타임아웃
-      });
-      navigationSucceeded = true;
-    } catch (error: any) {
-      if (error && error.name === 'TimeoutError') {
-        // 타임아웃 발생해도 HTML이 로드되었다면 성공으로 간주
-        const readyState = await page.evaluate(() => document.readyState).catch(() => 'unknown');
-        if (readyState !== 'loading' && readyState !== 'unknown') {
-          navigationSucceeded = true;
-          debugLog(`Navigation timed out but document is in '${readyState}' state. Continuing...`);
-        } else {
-          // 첫 시도 실패 시, 두 번째 시도 - 조금 더 긴 타임아웃
-          try {
-            await page.goto(url, { 
-              waitUntil: 'domcontentloaded',
-              timeout: timeout / 2
-            });
-            navigationSucceeded = true;
-          } catch (secondError: any) {
-            // 최종 실패 시 오류 로깅
-            debugLog(`Navigation failed after retry: ${secondError && secondError.message ? secondError.message : 'Unknown error'}`);
-          }
-        }
-      }
-    }
-    
-    return navigationSucceeded;
-  }
-
-  /**
-   * 제품 상세 정보를 크롤링하는 함수
-   */
-  private async crawlProductDetail(product: Product, signal: AbortSignal): Promise<MatterProduct> {
-    const delayTime = getRandomDelay(this.cachedMinDelay, this.cachedMaxDelay);
-    await delay(delayTime);
-    
-    let page = null;
-    let context = null;
-
-    try {
-      // 컨텍스트 풀에서 컨텍스트 가져오기 (3. 브라우저 컨텍스트 재사용)
-      context = await this.browserManager.getContextFromPool();
-      page = await this.browserManager.createPageInContext(context);
-
-      if (!page) {
-        throw new Error('Failed to create page in new context');
-      }
-
-      if (signal.aborted) {
-        throw new Error('Aborted before page operations');
-      }
-
-      // 페이지 최적화 적용 (2. 리소스 로딩 최적화)
-      await this.optimizePage(page);
-      
-      // 최적화된 네비게이션 적용 (4. 페이지 네비게이션 최적화)
-      const navigated = await this.optimizedNavigation(page, product.url, this.cachedDetailTimeout);
-      
-      if (!navigated) {
-        throw new Error(`Navigation failed for ${product.url}`);
-      }
-
-      if (signal.aborted) {
-        throw new Error('Aborted after page.goto');
-=======
    * 목록 항목에서 정보 추출
    * 목록 항목에서 콜론으로 구분된 정보를 더 효과적으로 추출
    */
@@ -1338,54 +1227,10 @@
         if (key && value) {
           this.mapKeyToField(key, value, fields);
         }
->>>>>>> 6b0cd942
       }
     });
   }
 
-<<<<<<< HEAD
-      const extractedDetails = await page.evaluate(
-        MatterProductParser.extractProductDetails,
-        product
-      );
-
-      const matterProduct: MatterProduct = {
-        ...product,
-        id: `csa-matter-${product.pageId}-${product.indexInPage}`,
-        ...extractedDetails,
-      };
-
-      return matterProduct;
-
-    } catch (error: unknown) {
-      debugLog(`Error or ${this.cachedDetailTimeout} ms timeout for ${product.model}`);
-      if (signal.aborted) {
-        throw new Error(`Aborted crawling for ${product.url} during operation.`);
-      }
-      console.error(`[ProductDetailCollector] Error crawling product detail for ${product.url}:`, error);
-      const errorMessage = error instanceof Error ? error.message : String(error);
-      throw new Error(`Failed to crawl product detail for ${product.url}: ${errorMessage}`);
-    } finally {
-      if (page && !page.isClosed()) {
-        try {
-          await page.close().catch(e => {
-            debugLog(`[ProductDetailCollector] Error closing page: ${e}`);
-          });
-        } catch (e) {
-          debugLog(`[ProductDetailCollector] Error closing page: ${e}`);
-        }
-      }
-      
-      // 컨텍스트가 유효하면 풀에 반환 (3. 브라우저 컨텍스트 재사용)
-      if (context) {
-        try {
-          await this.browserManager.returnContextToPool(context);
-        } catch (e) {
-          debugLog(`[ProductDetailCollector] Error returning context to pool: ${e}`);
-        }
-      }
-    }
-=======
   /**
    * 테이블 형식에서 정보 추출
    * 다양한 형태의 테이블에서 제품 정보 추출
@@ -1436,7 +1281,6 @@
         }
       });
     });
->>>>>>> 6b0cd942
   }
 
   /**
@@ -1635,10 +1479,6 @@
       });
       
       crawlerEvents.emit('crawlingStageChanged', 'productDetail:processing', '2단계: 제품 상세 정보 처리 완료');
-      
-      // Note: We don't need to explicitly clean up the context pool here
-      // as it's managed by BrowserManager's close/cleanupResources method
-      // which is called by the main crawler after all collectors are done
     } catch (error) {
       console.error('[ProductDetailCollector] Error during final state update in cleanupResources:', error);
     }
@@ -1655,12 +1495,9 @@
     signal: AbortSignal,
     attempt: number = 1
   ): Promise<DetailCrawlResult | null> {
-<<<<<<< HEAD
-=======
     const config = this.config;
     const startTime = Date.now(); // 시작 시간 기록
     
->>>>>>> 6b0cd942
     if (signal.aborted) {
       updateProductTaskStatus(product.url, 'stopped');
       return null;
@@ -1682,19 +1519,9 @@
 
     updateProductTaskStatus(product.url, 'running');
 
-<<<<<<< HEAD
-    try {
-      const detailProduct = await Promise.race([
-        this.crawlProductDetail(product, signal),
-        new Promise<never>((_, reject) =>
-          setTimeout(() => reject(new Error('Timeout')), this.cachedDetailTimeout)
-        )
-      ]);
-=======
     
     
     let detailProduct: MatterProduct | null = null;
->>>>>>> 6b0cd942
 
     try {
       // 지수 백오프와 재시도 로직을 사용하여 크롤링
