--- conflicted
+++ resolved
@@ -37,25 +37,12 @@
 
 // 진행 상황 콜백 타입 정의 (하위 호환성 유지)
 export type EnhancedProgressCallback = (
-<<<<<<< HEAD
-  processedSuccessfully: number, // Successfully completed pages
-  totalPagesInStage: number, // Total pages specifically for this stage 1 collection
-  stage1PageStatuses: PageProcessingStatusItem[],
-  currentOverallRetryCountForStage: number, // Overall retries for stage 1
-  stage1StartTime: number, // Start time of the current stage 1 processing
-  isStageComplete?: boolean,
-  timeEstimate?: { // 추가된 시간 예측 정보
-    estimatedTotalTimeMs: number, // 예상 총 소요 시간
-    remainingTimeMs: number // 예상 남은 시간
-  }
-=======
   processedSuccessfully: number,
   totalPagesInStage: number,
   stage1PageStatuses: MutablePageProcessingStatusItem[],
   currentOverallRetryCountForStage: number,
   stage1StartTime: number,
   isStageComplete?: boolean
->>>>>>> 6b0cd942
 ) => void;
 
 export class ProductListCollector {
@@ -79,12 +66,6 @@
   
   
   
-
-  // 페이지별 처리 시간 추적 변수
-  private pageProcessingTimes: Map<number, number> = new Map(); // 페이지번호 -> 처리시간(ms)
-  private averagePageProcessingTimeMs: number = 30000; // 현재 평균 처리 시간 (기본값 30초)
-  private successfullyProcessedPagesCount: number = 0; // 시간 계산에 포함된 페이지 수
-  private totalProcessingTimeMs: number = 0; // 총 처리 시간
 
   // Cached configuration values
   private pageTimeoutMs: number;
@@ -108,12 +89,6 @@
     this.productsPerPage = config.productsPerPage || 12;
     this.matterFilterUrl = config.matterFilterUrl || '';
     
-<<<<<<< HEAD
-    // 설정에서 이전에 저장된 평균 페이지 처리 시간 로드
-    if (config.averagePageProcessingTimeMs && config.averagePageProcessingTimeMs > 0) {
-      this.averagePageProcessingTimeMs = config.averagePageProcessingTimeMs;
-      debugLog(`[ProductListCollector] 이전 실행에서 저장된 평균 페이지 처리 시간 로드: ${this.averagePageProcessingTimeMs}ms`);
-=======
     // 유틸리티 클래스 초기화 (config에서 crawlerType 사용)
     this.pageCrawler = new PageCrawler(browserManager, config);
     this.productDataProcessor = new ProductDataProcessor();
@@ -136,7 +111,6 @@
     // 유틸리티 클래스 설정 갱신
     if (this.pageCrawler && typeof this.pageCrawler.refreshConfig === 'function') {
       this.pageCrawler.refreshConfig(newConfig);
->>>>>>> 6b0cd942
     }
   }
 
@@ -164,24 +138,7 @@
 
   private _sendProgressUpdate(isStageComplete: boolean = false): void {
     if (this.enhancedProgressCallback) {
-<<<<<<< HEAD
-      this.processedPagesSuccessfully = this.stage1PageStatuses.filter(p => p.status === 'success').length;
-      
-      // 예상 시간 계산
-      const timeEstimate = this._calculateEstimatedRemainingTime();
-      
-      this.enhancedProgressCallback(
-        this.processedPagesSuccessfully,
-        this.totalPagesForThisStage1Collection, // Use the count of pages we are actually trying to process
-        [...this.stage1PageStatuses],
-        this.currentStageRetryCount,
-        this.stage1StartTime, // Pass the stage1StartTime
-        isStageComplete,
-        timeEstimate // 예상 시간 정보 추가
-      );
-=======
       this.progressManager.sendProgressUpdate(isStageComplete);
->>>>>>> 6b0cd942
     }
   }
 
@@ -220,16 +177,6 @@
     
     this.currentStageRetryCount = 0;
     this.stage1PageStatuses = [];
-<<<<<<< HEAD
-    this.totalPagesForThisStage1Collection = 0;
-    this.stage1StartTime = Date.now();
-    
-    // 시간 추적 변수 초기화
-    this.pageProcessingTimes.clear();
-    this.totalProcessingTimeMs = 0;
-    this.successfullyProcessedPagesCount = 0;
-=======
->>>>>>> 6b0cd942
 
     try {
       const prepResult = await this._preparePageRange(userPageLimit);
@@ -240,22 +187,12 @@
       // siteTotalPages is the total number of pages on the site, used for PageIndexManager
       const { totalPages: siteTotalPages, pageNumbersToCrawl, lastPageProductCount } = prepResult;
       ProductListCollector.lastPageProductCount = lastPageProductCount;
-<<<<<<< HEAD
-      this.totalPagesForThisStage1Collection = pageNumbersToCrawl.length;
-      
-      debugLog(`[ProductListCollector] 시작 평균 페이지 처리 시간: ${this.averagePageProcessingTimeMs}ms`);
-      
-      // 초기 상태 설정
-=======
-
->>>>>>> 6b0cd942
+
       this.stage1PageStatuses = pageNumbersToCrawl.map(pn => ({
         pageNumber: pn,
         status: 'waiting',
         attempt: 0
       }));
-      
-      // 초기 진행 상태 업데이트
       this._sendProgressUpdate();
 
       const { incompletePages: incompletePagesAfterInitialCrawl, allPageErrors } =
@@ -535,9 +472,6 @@
     signal: AbortSignal,
     attempt: number = 1
   ): Promise<CrawlResult | null> {
-    // 페이지 처리 시작 시간 기록
-    this._recordPageProcessingStart(pageNumber);
-    
     const url = `${this.matterFilterUrl}&paged=${pageNumber}`;
     const sitePageNumberForTargetCount = PageIndexManager.toSitePageNumber(pageNumber, siteTotalPages);
     const actualLastPageProductCount = ProductListCollector.lastPageProductCount ?? 0;
@@ -590,16 +524,6 @@
     let isComplete = validationResult.isComplete;
 
     try {
-<<<<<<< HEAD
-      this._recordPageProcessingStart(pageNumber);
-
-      newlyFetchedProducts = await Promise.race([
-        this.crawlPageWithTimeout(pageNumber, siteTotalPages, signal, attempt),
-        new Promise<never>((_, reject) =>
-          setTimeout(() => reject(new PageTimeoutError('Timeout', pageNumber, attempt)), this.pageTimeoutMs)
-        )
-      ]);
-=======
       // 이미 완전히 수집된 페이지라면 새로 수집하지 않음
       if (isComplete && currentProductsOnPage.length >= targetProductCount) {
         console.log(`[ProductListCollector] 페이지 ${pageNumber} 시도 ${attempt}: 이미 완전히 수집됨 (${currentProductsOnPage.length}/${targetProductCount})`);
@@ -630,7 +554,6 @@
       newlyFetchedProducts = await this.crawlPageWithTimeout(pageNumber, signal, attempt);
       
       console.log(`[ProductListCollector] 페이지 ${pageNumber} 시도 ${attempt}: ${newlyFetchedProducts.length}개 제품 수집, 기존 캐시 ${currentProductsOnPage.length}개`);
->>>>>>> 6b0cd942
 
       // 수집된 제품 데이터 유효성 검사 (PageValidator 활용)
       const { valid, invalid } = PageValidator.validateProductData(newlyFetchedProducts);
@@ -677,19 +600,6 @@
       });
       
       updateTaskStatus(pageNumber, isComplete ? 'success' : 'incomplete'); 
-      
-      // 성공한 페이지의 경우 처리 완료 시간 기록 및 즉시 UI 업데이트
-      if (isComplete) {
-        this._recordPageProcessingEnd(pageNumber);
-        
-        // 성공적인 페이지 완료 시점에 예상 남은 시간 로깅
-        const timeEstimate = this._calculateEstimatedRemainingTime();
-        const formattedRemainingTime = this._formatRemainingTime(timeEstimate.remainingTimeMs);
-        debugLog(`[ProductListCollector] 페이지 ${pageNumber} 완료 - 예상 남은 시간: ${formattedRemainingTime} (${this.processedPagesSuccessfully}/${this.totalPagesForThisStage1Collection} 완료)`);
-        
-        // 성공적인 페이지 완료 즉시 UI 업데이트 (즉각적인 피드백을 위해)
-        this._sendProgressUpdate();
-      }
     } catch (err) {
       // 로컬 상태 업데이트
       this._updatePageStatusInternal(pageNumber, 'failed', attempt);
@@ -727,11 +637,6 @@
       
       // 작업 상태 업데이트
       updateTaskStatus(pageNumber, finalStatusForTaskSignal, crawlError.message);
-<<<<<<< HEAD
-      isComplete = currentProductsOnPage.length >= targetProductCount; 
-    } finally {
-      this._recordPageProcessingEnd(pageNumber);
-=======
       
       // 오류 발생했더라도 이전에 캐시된 제품이 충분한지 다시 검증
       // 오류가 발생했지만 캐시된 데이터가 완전한 경우를 처리
@@ -755,7 +660,6 @@
       if (!isComplete) {
         this.state.addFailedPage(pageNumber, crawlError.message);
       }
->>>>>>> 6b0cd942
     }
 
     return {
@@ -1038,66 +942,6 @@
     _allPageErrors: Record<string, CrawlError[]>,
     collectedProducts: Product[]
   ): void {
-<<<<<<< HEAD
-    let finalFailedCount = 0;
-    finalFailedCount = this.stage1PageStatuses.filter(p => p.status === 'failed' || p.status === 'incomplete').length;
-
-    const successPagesCount = this.totalPagesForThisStage1Collection - finalFailedCount;
-    const successRate = this.totalPagesForThisStage1Collection > 0 ? (successPagesCount / this.totalPagesForThisStage1Collection) : 1;
-
-    // 수집 완료 통계 및 시간 관련 정보 로깅
-    console.log(`[ProductListCollector] Final collection: ${successPagesCount}/${this.totalPagesForThisStage1Collection} pages fully collected. Total products: ${collectedProducts.length}`);
-    
-    // 시간 관련 통계 추가 로깅
-    const totalElapsedMs = Date.now() - this.stage1StartTime;
-    const avgTimePerSuccessfulPage = successPagesCount > 0 ? this.totalProcessingTimeMs / successPagesCount : 0;
-    const formattedElapsedTime = this._formatDuration(totalElapsedMs);
-    
-    console.log(`[ProductListCollector] 수집 시간 통계:`);
-    console.log(`  총 소요 시간: ${formattedElapsedTime}`);
-    console.log(`  페이지당 평균 처리 시간: ${Math.round(avgTimePerSuccessfulPage)}ms`);
-    console.log(`  페이지 성공률: ${(successRate * 100).toFixed(1)}%`);
-    
-    if (this.pageProcessingTimes.size > 0) {
-      const processingTimes = Array.from(this.pageProcessingTimes.values());
-      const minTime = Math.min(...processingTimes);
-      const maxTime = Math.max(...processingTimes);
-      console.log(`  최소 페이지 처리 시간: ${minTime}ms, 최대: ${maxTime}ms`);
-    }
-
-    crawlerEvents.emit('crawlingTaskStatus', {
-      taskId: 'list-complete', status: 'success',
-      message: JSON.stringify({
-        stage: 1, type: 'complete',
-        siteTotalPages: totalPages,
-        pagesAttemptedInStage: this.totalPagesForThisStage1Collection,
-        successfullyCollectedPagesInStage: successPagesCount,
-        collectedProducts: collectedProducts.length,
-        failedOrIncompletePagesInStage: finalFailedCount,
-        successRate: parseFloat((successRate * 100).toFixed(1)),
-        // 시간 관련 통계 추가
-        totalElapsedTimeMs: totalElapsedMs,
-        avgProcessingTimePerPageMs: Math.round(avgTimePerSuccessfulPage)
-      })
-    });
-
-    this.state.setStage('productList:processing', '수집된 제품 목록 처리 중');
-  }
-
-  private cleanupResources(): void {
-    console.log('[ProductListCollector] Cleaning up resources...');
-    
-    // 페이지 처리 시간 정보 저장을 위한 이벤트 발생
-    if (this.successfullyProcessedPagesCount > 0) {
-      console.log(`[ProductListCollector] 평균 페이지 처리 시간: ${this.averagePageProcessingTimeMs.toFixed(2)}ms (${this.successfullyProcessedPagesCount}개 페이지)`);
-      
-      // averagePageProcessingTimeMs 값을 설정에 저장하기 위한 이벤트 발생
-      crawlerEvents.emit('crawlingPageProcessingTime', {
-        averagePageProcessingTimeMs: Math.round(this.averagePageProcessingTimeMs),
-        processedPagesCount: this.successfullyProcessedPagesCount
-      });
-    }
-=======
     // ProgressManager를 통해 수집 결과 요약 보고
     this.progressManager.summarizeCollectionOutcome(totalPages, collectedProducts.length);
   }
@@ -1136,7 +980,6 @@
     
     // Return the products that have been collected so far
     return this.finalizeCollectedProducts(pageNumbersToCrawl);
->>>>>>> 6b0cd942
   }
 
   public async getTotalPagesCached(force = false): Promise<number> {
@@ -1165,134 +1008,6 @@
   }
 
   private async _fetchTotalPages(): Promise<{ totalPages: number; lastPageProductCount: number }> {
-<<<<<<< HEAD
-    const MAX_FETCH_ATTEMPTS = 3;
-    const RETRY_DELAY_MS = 2500; // 2.5 seconds delay
-
-    for (let attempt = 1; attempt <= MAX_FETCH_ATTEMPTS; attempt++) {
-      let context: BrowserContext | null = null;
-      let page: Page | null = null;
-      try {
-        debugLog(`[ProductListCollector] _fetchTotalPages - Attempt ${attempt}/${MAX_FETCH_ATTEMPTS}`);
-        context = await this.browserManager.getContextFromPool();
-        page = await this.browserManager.createPageInContext(context);
-        if (!page) {
-          throw new PageInitializationError('Failed to create page in new context for _fetchTotalPages', 0, attempt);
-        }
-
-        if (!this.matterFilterUrl) {
-          throw new Error('Configuration error: matterFilterUrl is not defined.');
-        }
-
-        if (attempt > 1) {
-          await delay(RETRY_DELAY_MS / 2);
-        }
-
-        debugLog(`[ProductListCollector] Navigating to ${this.matterFilterUrl} to fetch total pages (Attempt ${attempt}).`);
-        await this.optimizePage(page);
-        await this.optimizedNavigation(page, this.matterFilterUrl, this.pageTimeoutMs);
-
-        const pageElements = await page.locator('div.pagination-wrapper > nav > div > a > span').all();
-        let totalPages = 0;
-        if (pageElements.length > 0) {
-          const pageNumbers = await Promise.all(
-            pageElements.map(async (el) => {
-              const text = await el.textContent();
-              return text ? parseInt(text.trim(), 10) : 0;
-            })
-          );
-          totalPages = Math.max(...pageNumbers.filter(n => !isNaN(n) && n > 0), 0);
-        }
-        debugLog(`[ProductListCollector] Determined ${totalPages} total pages from pagination elements (Attempt ${attempt}).`);
-
-        let lastPageProductCount = 0;
-        if (totalPages > 0) {
-          const lastPageUrl = `${this.matterFilterUrl}&paged=${totalPages}`;
-          debugLog(`[ProductListCollector] Navigating to last page: ${lastPageUrl} (Attempt ${attempt})`);
-          if (page && lastPageUrl !== page.url()) {
-            await this.optimizePage(page);
-            await this.optimizedNavigation(page, lastPageUrl, this.pageTimeoutMs);
-          }
-
-          if (page) {
-            try {
-              lastPageProductCount = await page.evaluate(() => {
-                return document.querySelectorAll('div.post-feed article').length;
-              });
-            } catch (evalError: any) {
-              throw new PageContentExtractionError(`Failed to count products on last page ${totalPages} (Attempt ${attempt}): ${evalError?.message || String(evalError)}`, totalPages, attempt);
-            }
-            debugLog(`[ProductListCollector] Last page ${totalPages} has ${lastPageProductCount} products (Attempt ${attempt}).`);
-          }
-        } else { // totalPages is 0 or less
-          debugLog(`[ProductListCollector] No pagination elements found or totalPages is 0. Checking current page for products (Attempt ${attempt}).`);
-          if (page) {
-            try {
-              lastPageProductCount = await page.evaluate(() => {
-                return document.querySelectorAll('div.post-feed article').length;
-              });
-            } catch (evalError: any) {
-              // If counting products on the "first" page (when no pagination) fails, it's an extraction error.
-              throw new PageContentExtractionError(`Failed to count products on initial page (no pagination) (Attempt ${attempt}): ${evalError?.message || String(evalError)}`, 1, attempt);
-            }
-
-            if (lastPageProductCount > 0 && totalPages <= 0) { // Products found, but no pagination indicated more pages
-              totalPages = 1;
-              debugLog(`[ProductListCollector] Found ${lastPageProductCount} products on the first page. Setting totalPages to 1 (Attempt ${attempt}).`);
-            } else if (totalPages <= 0 && lastPageProductCount <= 0) { // Still no pages and no products
-              debugLog(`[ProductListCollector] No products found on the first page and no pagination. totalPages remains 0 (Attempt ${attempt}).`);
-              // This is the critical point: if totalPages is still 0, it's an error for this attempt.
-              throw new PageContentExtractionError(`No pages or products found on the site (Attempt ${attempt}).`, 0, attempt);
-            }
-          } else { // page is null, should have been caught by PageInitializationError earlier
-            throw new PageInitializationError('Page object was null when trying to count products on initial page.', 0, attempt);
-          }
-        }
-
-        // After all checks, if totalPages is still not positive, it's a failure for this attempt.
-        if (totalPages <= 0) {
-          throw new PageContentExtractionError(`Site reported ${totalPages} pages. This is considered an error (Attempt ${attempt}).`, totalPages, attempt);
-        }
-
-        // If successful and totalPages > 0, return the result
-        return { totalPages, lastPageProductCount };
-
-      } catch (error: unknown) {
-        const attemptError = error instanceof PageOperationError ? error :
-          new PageOperationError(error instanceof Error ? error.message : String(error), 0, attempt);
-
-        console.warn(`[ProductListCollector] _fetchTotalPages - Attempt ${attempt}/${MAX_FETCH_ATTEMPTS} failed: ${attemptError.message}`);
-
-        if (attempt === MAX_FETCH_ATTEMPTS) {
-          console.error(`[ProductListCollector] _fetchTotalPages - All ${MAX_FETCH_ATTEMPTS} attempts failed. Last error: ${attemptError.message}`, attemptError);
-          throw new PageInitializationError(`Failed to get total pages after ${MAX_FETCH_ATTEMPTS} attempts: ${attemptError.message}`, 0, attempt);
-        }
-        await delay(RETRY_DELAY_MS);
-      } finally {
-        if (page) {
-          try {
-            // 페이지만 닫고 컨텍스트는 풀로 반환
-            if (!page.isClosed()) {
-              await page.close();
-            }
-            
-            // 컨텍스트 풀에 반환
-            if (context) {
-              await this.browserManager.returnContextToPool(context);
-            }
-          } catch (e) {
-            console.error(`[ProductListCollector] Error releasing page and context in _fetchTotalPages (Attempt ${attempt}):`, e);
-          }
-        } else if (context) { // If page creation failed but context was made
-          try {
-            // 컨텍스트 풀에 반환
-            await this.browserManager.returnContextToPool(context);
-          } catch (e) {
-            console.error(`[ProductListCollector] Error returning context to pool in _fetchTotalPages (Attempt ${attempt}):`, e);
-          }
-        }
-      }
-=======
     try {
       // PageCrawler를 사용하여 총 페이지 수와 마지막 페이지 제품 수 조회
       return await this.pageCrawler.fetchTotalPages();
@@ -1300,7 +1015,6 @@
       // 기존 에러 처리 로직은 PageCrawler 내부에서 처리하므로 여기서는 에러를 그대로 전달
       console.error(`[ProductListCollector] Failed to fetch total pages: ${error instanceof Error ? error.message : String(error)}`);
       throw error;
->>>>>>> 6b0cd942
     }
   }
 
@@ -1350,115 +1064,12 @@
         }
       },
       concurrency,
-      this.abortController,
-      false, // shouldStopCrawling
-      (pageNumber, result) => {
-        // 각 페이지 처리 완료 시마다 즉시 UI 업데이트
-        if (result && result.isComplete) {
-          // 성공적으로 완료된 페이지에 대한 상세 진행 정보 로깅
-          const timeEstimate = this._calculateEstimatedRemainingTime();
-          const formattedRemainingTime = this._formatRemainingTime(timeEstimate.remainingTimeMs);
-          const progress = `${this.processedPagesSuccessfully + 1}/${this.totalPagesForThisStage1Collection}`;
-          const completionRate = ((this.processedPagesSuccessfully + 1) / this.totalPagesForThisStage1Collection * 100).toFixed(1);
-          
-          debugLog(`[ProductListCollector] 페이지 ${pageNumber} 병렬 크롤링 완료 (${progress}, ${completionRate}%)`);
-          debugLog(`[ProductListCollector] 예상 남은 시간: ${formattedRemainingTime}, 예상 완료 시각: ${this._getEstimatedCompletionTime(timeEstimate.remainingTimeMs)}`);
-          
-          this._sendProgressUpdate();
-        }
-      }
+      this.abortController
     );
     return { results };
   }
 
-<<<<<<< HEAD
-  private static _extractProductsFromPageDOM(): RawProductData[] {
-    console.log("DOM extraction started");
-    
-    // 첫 번째 방법: 표준 셀렉터
-    let articles = Array.from(document.querySelectorAll('div.post-feed article'));
-    console.log(`Found ${articles.length} articles with standard selector`);
-    
-    // 대체 셀렉터 시도 (기본 셀렉터가 충분한 항목을 찾지 못한 경우)
-    if (articles.length < 12) {
-      // 대체 셀렉터 시도 1
-      const altArticles1 = Array.from(document.querySelectorAll('.post-feed article'));
-      console.log(`Found ${altArticles1.length} articles with alternative selector 1`);
-      
-      if (altArticles1.length > articles.length) {
-        articles = altArticles1;
-      }
-      
-      // 대체 셀렉터 시도 2
-      const altArticles2 = Array.from(document.querySelectorAll('article.post'));
-      console.log(`Found ${altArticles2.length} articles with alternative selector 2`);
-      
-      if (altArticles2.length > articles.length) {
-        articles = altArticles2;
-      }
-    }
-    
-    // 페이지 분석 로그 (디버깅용)
-    console.log("페이지 구조:", 
-      {
-        postFeedExists: !!document.querySelector('.post-feed'),
-        totalArticleTags: document.querySelectorAll('article').length,
-        bodyContent: document.body.innerHTML.substring(0, 300) + '...'
-      }
-    );
-
-    // 추출 로직 - 더 안정적인 버전
-    return articles.reverse().map((article, siteIndexInPage) => {
-      // 가능한 모든 셀렉터 시도 (기본 + 대체)
-      const link = article.querySelector('a') || article.querySelector('a[href]');
-      const manufacturerEl = 
-        article.querySelector('p.entry-company.notranslate') || 
-        article.querySelector('.entry-company') || 
-        article.querySelector('.manufacturer');
-      const modelEl = 
-        article.querySelector('h3.entry-title') || 
-        article.querySelector('.entry-title') || 
-        article.querySelector('h3');
-      const certificateIdEl = 
-        article.querySelector('span.entry-cert-id') || 
-        article.querySelector('.cert-id');
-      const certificateIdPEl = 
-        article.querySelector('p.entry-certificate-id') || 
-        article.querySelector('.certificate-id');
-      
-      let certificateId;
-
-      if (certificateIdPEl && certificateIdPEl.textContent) {
-        const text = certificateIdPEl.textContent.trim();
-        if (text.startsWith('Certificate ID: ')) {
-          certificateId = text.replace('Certificate ID: ', '').trim();
-        } else {
-          certificateId = text;
-        }
-      } else if (certificateIdEl && certificateIdEl.textContent) {
-        certificateId = certificateIdEl.textContent.trim();
-      }
-
-      // 디버깅을 위한 요소 정보 로깅
-      const itemInfo = {
-        url: link && link.href ? link.href : '',
-        manufacturer: manufacturerEl ? manufacturerEl.textContent?.trim() : undefined,
-        model: modelEl ? modelEl.textContent?.trim() : undefined,
-        certificateId,
-        siteIndexInPage
-      };
-      
-      // 각 제품 아이템 로깅 (첫 5개만)
-      if (siteIndexInPage < 5) {
-        console.log(`Product ${siteIndexInPage + 1} info:`, itemInfo);
-      }
-      
-      return itemInfo;
-    });
-  }
-=======
   // DOM에서 제품 추출 메서드는 PageCrawler로 이동하여 제거
->>>>>>> 6b0cd942
 
 
 
@@ -1587,33 +1198,6 @@
     }
 
     try {
-<<<<<<< HEAD
-      // 컨텍스트 풀에서 컨텍스트 가져오기
-      context = await this.browserManager.getContextFromPool();
-      page = await this.browserManager.createPageInContext(context);
-      if (!page) {
-        throw new PageInitializationError('Failed to create page in new context', pageNumber, attempt);
-      }
-
-      if (attempt > 1) {
-        await delay(this.config.minRequestDelayMs ?? 500);
-      }
-      await this.optimizePage(page);
-      await this.optimizedNavigation(page, pageUrl, timeout);
-      
-      // 제품 목록 컨테이너가 완전히 로드될 때까지 대기 (최대 10초)
-      await page.waitForSelector('div.post-feed article', { timeout: 10000 }).catch(e => {
-        debugLog(`[ProductListCollector] Warning: Waiting for article elements timed out: ${e.message}`);
-      });
-      
-      // 안정성을 위한 추가 대기 시간
-      await delay(1000);
-      
-      const rawProducts = await page.evaluate<RawProductData[]>(
-        ProductListCollector._extractProductsFromPageDOM
-      );
-
-=======
       // 명시적인 타임아웃 적용
       const timeoutPromise = new Promise<never>((_, reject) => {
         setTimeout(() => reject(new PageTimeoutError(
@@ -1631,7 +1215,6 @@
       ]);
       
       // 수집된 데이터 처리
->>>>>>> 6b0cd942
       const { totalPages: siteTotal, lastPageProductCount: siteLastPageCount } = await this.fetchTotalPagesCached();
       const sitePageNumber = PageIndexManager.toSitePageNumber(pageNumber, siteTotal);
       const offset = PageIndexManager.calculateOffset(siteLastPageCount);
@@ -1655,256 +1238,7 @@
         }
         throw new PageOperationError(`Error crawling page ${pageNumber} (attempt ${attempt}): ${error.message}. URL: ${pageUrl}`, pageNumber, attempt);
       }
-<<<<<<< HEAD
-      throw new PageOperationError(`Unknown error crawling page ${pageNumber} (attempt ${attempt}). URL: ${pageUrl}`, pageNumber, attempt);
-    } finally {
-      if (page) {
-        // 페이지만 닫고 컨텍스트는 풀로 반환
-        if (!page.isClosed()) {
-          await page.close().catch(e => {
-            debugLog(`[ProductListCollector] Error closing page for ${pageNumber}: ${e}`);
-          });
-        }
-        
-        // 컨텍스트가 유효하면 풀에 반환
-        if (context) {
-          await this.browserManager.returnContextToPool(context);
-        }
-      } else if (context) {
-        // 페이지 생성 실패 시 컨텍스트 반환
-        await this.browserManager.returnContextToPool(context);
-      }
-    }
-  }
-
-  // 페이지 최적화를 위한 새로운 메서드
-  private async optimizePage(page: Page): Promise<void> {
-    // 덜 공격적인 리소스 차단 정책 (필요한 JS 허용)
-    await page.route('**/*', (route) => {
-      const request = route.request();
-      const resourceType = request.resourceType();
-      
-      // 필수 리소스 허용 목록 확장
-      if (resourceType === 'document' || 
-          resourceType === 'script' ||  // JavaScript 허용
-          (resourceType === 'stylesheet') || // 모든 CSS 허용
-          (resourceType === 'fetch' || resourceType === 'xhr')) { // AJAX 요청 허용
-        route.continue();
-      } else {
-        // 여전히 불필요한 리소스는 차단 (이미지, 폰트, 미디어 등)
-        route.abort();
-      }
-    });
-  }
-
-  // 개선된 네비게이션 함수
-  private async optimizedNavigation(page: Page, url: string, timeout: number): Promise<boolean> {
-    let navigationSucceeded = false;
-    
-    try {
-      // 적절한 타임아웃과 네트워크 유휴 상태 추가된 네비게이션
-      await page.goto(url, { 
-        waitUntil: 'networkidle', // 'networkidle'은 네트워크 요청이 완료되기를 기다림
-        timeout: Math.max(10000, timeout / 2) // 최소 10초 이상의 타임아웃 보장
-      });
-      navigationSucceeded = true;
-      
-      // 페이지가 제대로 로드되었는지 추가 검증
-      const readyState = await page.evaluate(() => document.readyState).catch(() => 'unknown');
-      debugLog(`Page ready state: ${readyState}`);
-      
-      // 내용이 완전히 로드될 때까지 짧게 대기 (초기 JS 실행을 위한 시간)
-      await delay(500);
-      
-    } catch (error: any) {
-      if (error && error.name === 'TimeoutError') {
-        // 타임아웃 발생해도 HTML이 로드되었다면 성공으로 간주
-        const readyState = await page.evaluate(() => document.readyState).catch(() => 'unknown');
-        if (readyState === 'interactive' || readyState === 'complete') {
-          navigationSucceeded = true;
-          debugLog(`Navigation timed out but document is in '${readyState}' state. Continuing...`);
-          
-          // 타임아웃이 발생했지만 문서가 로드되었으면 추가 대기
-          await delay(1000);
-        } else {
-          // 첫 시도 실패 시, 두 번째 시도 - 조금 더 긴 타임아웃과 단순한 로드 조건
-          try {
-            debugLog(`Retrying navigation with simpler load condition...`);
-            await page.goto(url, { 
-              waitUntil: 'load', // 기본 load 이벤트만 기다림
-              timeout: timeout
-            });
-            navigationSucceeded = true;
-            
-            // 성공했지만 추가 대기
-            await delay(500);
-          } catch (secondError: any) {
-            // 마지막 시도: 단순 요청 후 준비 상태 확인
-            try {
-              debugLog(`Final navigation attempt with basic request...`);
-              await page.goto(url, { timeout });
-              const finalReadyState = await page.evaluate(() => document.readyState).catch(() => 'unknown');
-              
-              if (finalReadyState === 'interactive' || finalReadyState === 'complete') {
-                navigationSucceeded = true;
-                debugLog(`Basic navigation succeeded with state: ${finalReadyState}`);
-                await delay(1500); // 더 긴 대기
-              } else {
-                debugLog(`Navigation failed after all attempts. Final state: ${finalReadyState}`);
-              }
-            } catch (finalError: any) {
-              debugLog(`Final navigation attempt failed: ${finalError.message}`);
-            }
-          }
-        }
-      }
-    }
-    
-    // 네비게이션 성공 시 추가 검증
-    if (navigationSucceeded) {
-      try {
-        // 페이지 내용 검증 (기본 구조가 있는지)
-        const hasContent = await page.evaluate(() => {
-          return {
-            hasBody: !!document.body,
-            hasPosts: !!document.querySelector('.post-feed') || 
-                     !!document.querySelector('article') ||
-                     !!document.querySelector('.entry-title'),
-            documentHeight: document.body?.scrollHeight || 0
-          };
-        });
-        
-        debugLog(`Page content validation: ${JSON.stringify(hasContent)}`);
-        
-        // 콘텐츠가 너무 작거나 필요한 요소가 없으면 추가 대기
-        if (!hasContent.hasPosts || hasContent.documentHeight < 500) {
-          debugLog(`Page seems to be incompletely loaded, waiting additional time...`);
-          await delay(2000);
-        }
-      } catch (e) {
-        debugLog(`Error during page content validation: ${e instanceof Error ? e.message : String(e)}`);
-      }
-    }
-    
-    return navigationSucceeded;
-  }
-
-  private _recordPageProcessingStart(pageNumber: number): void {
-    const pageStatusItem = this.stage1PageStatuses.find(p => p.pageNumber === pageNumber);
-    if (pageStatusItem) {
-      pageStatusItem.startTime = Date.now();
-      // 시작할 때는 endTime과 processingTimeMs를 초기화
-      pageStatusItem.endTime = undefined;
-      pageStatusItem.processingTimeMs = undefined;
-    }
-  }
-
-  private _recordPageProcessingEnd(pageNumber: number): void {
-    const now = Date.now();
-    const pageStatusItem = this.stage1PageStatuses.find(p => p.pageNumber === pageNumber);
-    
-    if (pageStatusItem && pageStatusItem.startTime) {
-      pageStatusItem.endTime = now;
-      const processingTime = now - pageStatusItem.startTime;
-      pageStatusItem.processingTimeMs = processingTime;
-      
-      // 성공한 페이지만 평균 계산에 포함
-      if (pageStatusItem.status === 'success') {
-        this._updateAverageProcessingTime(pageNumber, processingTime);
-      }
-    }
-  }
-
-  private _updateAverageProcessingTime(pageNumber: number, processingTimeMs: number): void {
-    // 이동 평균(Moving Average) 계산 - 최근 값에 더 가중치 부여
-    const weight = 0.3; // 가중치 계수 (0-1 사이, 클수록 최근 값에 더 많은 가중치)
-    
-    this.pageProcessingTimes.set(pageNumber, processingTimeMs);
-    
-    // 첫 번째 성공 페이지면 그대로 설정
-    if (this.successfullyProcessedPagesCount === 0) {
-      this.averagePageProcessingTimeMs = processingTimeMs;
-    } else {
-      // 이동 평균 계산 (Exponential Moving Average)
-      this.averagePageProcessingTimeMs = (
-        (1 - weight) * this.averagePageProcessingTimeMs + 
-        weight * processingTimeMs
-      );
-    }
-    
-    this.totalProcessingTimeMs += processingTimeMs;
-    this.successfullyProcessedPagesCount++;
-    
-    debugLog(`[ProductListCollector] 페이지 ${pageNumber} 처리 시간: ${processingTimeMs}ms, 새로운 평균: ${this.averagePageProcessingTimeMs.toFixed(2)}ms (총 ${this.successfullyProcessedPagesCount}개 페이지)`);
-    
-    // 예상 남은 시간 로그 추가
-    const remainingTimeMs = this._calculateEstimatedRemainingTime().remainingTimeMs;
-    debugLog(`[ProductListCollector] 페이지 ${pageNumber} 완료 후 예상 남은 시간: ${this._formatRemainingTime(remainingTimeMs)}`);
-  }
-
-  private _calculateEstimatedRemainingTime(): { 
-    estimatedTotalTimeMs: number, 
-    remainingTimeMs: number 
-  } {
-    const successfulPagesCount = this.successfullyProcessedPagesCount;
-    const remainingPagesCount = this.totalPagesForThisStage1Collection - this.processedPagesSuccessfully;
-    
-    // 평균 처리 시간 기반 예측
-    const estimatedTotalTimeMs = this.totalPagesForThisStage1Collection * this.averagePageProcessingTimeMs;
-    const remainingTimeMs = remainingPagesCount * this.averagePageProcessingTimeMs;
-    
-    return {
-      estimatedTotalTimeMs,
-      remainingTimeMs
-    };
-  }
-  
-  // 예상 남은 시간을 사람이 읽기 쉬운 형식으로 변환
-  private _formatRemainingTime(milliseconds: number): string {
-    if (milliseconds <= 0) return '완료됨';
-    
-    const seconds = Math.floor(milliseconds / 1000);
-    const minutes = Math.floor(seconds / 60);
-    const hours = Math.floor(minutes / 60);
-    
-    if (hours > 0) {
-      return `약 ${hours}시간 ${minutes % 60}분 남음`;
-    } else if (minutes > 0) {
-      return `약 ${minutes}분 ${seconds % 60}초 남음`;
-    } else {
-      return `약 ${seconds}초 남음`;
-    }
-  }
-
-  // 예상 완료 시간을 계산하고 형식화
-  private _getEstimatedCompletionTime(remainingTimeMs: number): string {
-    if (remainingTimeMs <= 0) return '지금';
-    
-    const completionTime = new Date(Date.now() + remainingTimeMs);
-    const hours = completionTime.getHours().toString().padStart(2, '0');
-    const minutes = completionTime.getMinutes().toString().padStart(2, '0');
-    const seconds = completionTime.getSeconds().toString().padStart(2, '0');
-    
-    return `${hours}:${minutes}:${seconds}`;
-  }
-
-  // 시간 길이를 사람이 읽기 쉬운 형식으로 변환 (밀리초 → HH:MM:SS 또는 M분 S초)
-  private _formatDuration(milliseconds: number): string {
-    const seconds = Math.floor(milliseconds / 1000);
-    const minutes = Math.floor(seconds / 60);
-    const hours = Math.floor(minutes / 60);
-    
-    if (hours > 0) {
-      return `${hours}시간 ${minutes % 60}분 ${seconds % 60}초`;
-    } else if (minutes > 0) {
-      return `${minutes}분 ${seconds % 60}초`;
-    } else {
-      return `${seconds}초`;
-    }
-  }
-=======
         throw new PageOperationError(`Unknown error crawling page ${pageNumber} (attempt ${attempt}). URL: ${pageUrl}`, pageNumber, attempt);
       }
     }
->>>>>>> 6b0cd942
 }