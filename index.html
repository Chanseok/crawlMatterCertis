<!doctype html>
<html lang="en">
  <head>
    <meta charset="UTF-8" />
    <link rel="icon" type="image/svg+xml" href="/vite.svg" />
    <meta name="viewport" content="width=device-width, initial-scale=1.0" />
    <title>Vite + React + TS</title>
<<<<<<< HEAD
    <!-- CSP는 Electron에서 관리됨, HTML에서 제거 -->
    <!-- 로컬 폰트 사용으로 변경 -->
=======
    <script>
      console.log("[HEAD-DEBUG] 🚀 Script in HEAD executed!");
      // Also try using window.postMessage to communicate with preload
      window.postMessage({ type: 'DEBUG_SCRIPT_EXECUTED', source: 'head' }, '*');
    </script>
    <!-- CSP temporarily disabled for debugging -->
    <!-- <meta 
      http-equiv="Content-Security-Policy" 
      content="default-src 'self' 'unsafe-inline' 'unsafe-eval'; script-src 'self' 'unsafe-inline' 'unsafe-eval'; style-src 'self' 'unsafe-inline' https://fonts.googleapis.com; font-src 'self' https://fonts.googleapis.com https://fonts.gstatic.com; connect-src 'self' https://fonts.googleapis.com https://fonts.gstatic.com ws: wss:;"> -->
    <!-- 디지털 스타일 폰트 추가 -->
    <link href="https://fonts.googleapis.com/css2?family=Roboto+Mono:wght@400;700&display=swap" rel="stylesheet">
>>>>>>> 6b0cd942
    <style>
      .font-digital {
        font-family: 'Roboto Mono', monospace;
        letter-spacing: 0.05em;
      }
      /* 수치 변화 애니메이션 */
      @keyframes numberChange {
        0% { transform: scale(1); }
        50% { transform: scale(1.15); }
        100% { transform: scale(1); }
      }
      .number-change {
        animation: numberChange 0.5s ease-out;
      }
      
      /* 모래시계 스타일 */
      .hourglass {
        position: relative;
        width: 20px;
        height: 30px;
        background: transparent;
        transform-style: preserve-3d;
        transition: transform 1s;
      }
      
      .hourglass:before,
      .hourglass:after {
        content: '';
        position: absolute;
        width: 20px;
        height: 15px;
        background: transparent;
        border: 2px solid #3b82f6;
      }
      
      .hourglass:before {
        top: 0;
        border-bottom: none;
        border-radius: 20px 20px 0 0;
      }
      
      .hourglass:after {
        bottom: 0;
        border-top: none;
        border-radius: 0 0 20px 20px;
      }
      
      .hourglass:before {
        background: linear-gradient(transparent 50%, #3b82f6 50%);
      }
      
      .hourglass:after {
        background: linear-gradient(#3b82f6 50%, transparent 50%);
      }
      
      /* 회전 애니메이션 */
      @keyframes flipHourglassAnim {
        0% { transform: rotate(0); }
        100% { transform: rotate(180deg); }
      }
      
      .animate-flip-hourglass {
        animation: flipHourglassAnim 1s ease-in-out;
      }
      
      /* 꽃가루 스타일 */
      .confetti-container {
        position: absolute;
        top: 0;
        left: 0;
        width: 100%;
        height: 100%;
        pointer-events: none;
        overflow: hidden;
        z-index: 0;
      }
      
      .confetti {
        position: absolute;
        width: 8px;
        height: 8px;
        border-radius: 0;
        opacity: 0.7;
      }
      
      /* 성공 메시지 애니메이션 */
      @keyframes successPulse {
        0% { transform: scale(1); }
        50% { transform: scale(1.05); }
        100% { transform: scale(1); }
      }
      
      .success-message {
        animation: successPulse 2s infinite;
        position: relative;
        z-index: 1;
      }
      
      /* 실패 메시지 애니메이션 */
      @keyframes failureShake {
        0%, 100% { transform: translateX(0); }
        10%, 30%, 50%, 70%, 90% { transform: translateX(-5px); }
        20%, 40%, 60%, 80% { transform: translateX(5px); }
      }
      
      .failure-message {
        animation: failureShake 1s ease-in-out;
        position: relative;
        z-index: 1;
      }
      
      /* 날짜 범위 슬라이더 스타일 */
      .slider-thumb::-webkit-slider-thumb {
        appearance: none;
        width: 20px;
        height: 20px;
        border-radius: 50%;
        background: #3b82f6;
        cursor: pointer;
        border: 2px solid #ffffff;
        box-shadow: 0 2px 4px rgba(0, 0, 0, 0.2);
      }
      
      .slider-thumb::-moz-range-thumb {
        width: 20px;
        height: 20px;
        border-radius: 50%;
        background: #3b82f6;
        cursor: pointer;
        border: 2px solid #ffffff;
        box-shadow: 0 2px 4px rgba(0, 0, 0, 0.2);
      }
      
      .slider-thumb:focus {
        outline: none;
      }
      
      .slider-thumb:focus::-webkit-slider-thumb {
        box-shadow: 0 0 0 3px rgba(59, 130, 246, 0.3);
      }
      
      .slider-thumb:focus::-moz-range-thumb {
        box-shadow: 0 0 0 3px rgba(59, 130, 246, 0.3);
      }
      
      /* 탭 연결 효과를 위한 스타일 */
      .tab-connected {
        position: relative;
      }
      
      .tab-connected::before {
        content: '';
        position: absolute;
        top: -1px;
        left: 0;
        right: 0;
        height: 1px;
        background: currentColor;
        z-index: 10;
      }
      
      .tab-overlay {
        position: absolute;
        top: -1px;
        height: 1px;
        background: inherit;
        z-index: 20;
      }
    </style>
  </head>
  <body>
    <div id="root"></div>
    
    <!-- Vite's standard module loading -->
    <script type="module" src="/src/ui/main.tsx"></script>
  </body>
</html><|MERGE_RESOLUTION|>--- conflicted
+++ resolved
@@ -5,10 +5,6 @@
     <link rel="icon" type="image/svg+xml" href="/vite.svg" />
     <meta name="viewport" content="width=device-width, initial-scale=1.0" />
     <title>Vite + React + TS</title>
-<<<<<<< HEAD
-    <!-- CSP는 Electron에서 관리됨, HTML에서 제거 -->
-    <!-- 로컬 폰트 사용으로 변경 -->
-=======
     <script>
       console.log("[HEAD-DEBUG] 🚀 Script in HEAD executed!");
       // Also try using window.postMessage to communicate with preload
@@ -20,7 +16,6 @@
       content="default-src 'self' 'unsafe-inline' 'unsafe-eval'; script-src 'self' 'unsafe-inline' 'unsafe-eval'; style-src 'self' 'unsafe-inline' https://fonts.googleapis.com; font-src 'self' https://fonts.googleapis.com https://fonts.gstatic.com; connect-src 'self' https://fonts.googleapis.com https://fonts.gstatic.com ws: wss:;"> -->
     <!-- 디지털 스타일 폰트 추가 -->
     <link href="https://fonts.googleapis.com/css2?family=Roboto+Mono:wght@400;700&display=swap" rel="stylesheet">
->>>>>>> 6b0cd942
     <style>
       .font-digital {
         font-family: 'Roboto Mono', monospace;
